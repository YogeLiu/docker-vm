--- conflicted
+++ resolved
@@ -19,17 +19,6 @@
 	"chainmaker.org/chainmaker/vm-docker-go/v2/vm_mgr/config"
 	"chainmaker.org/chainmaker/vm-docker-go/v2/vm_mgr/logger"
 	"go.uber.org/zap"
-)
-
-const (
-<<<<<<< HEAD
-	DefaultMaxSendSize = 4
-	DefaultMaxRecvSize = 4
-	DefaultMaxProcess  = 10
-=======
-	DefaultMaxSendSize = 20
-	DefaultMaxRecvSize = 20
->>>>>>> e3bf9798
 )
 
 // WriteToFile WriteFile write value to file
@@ -150,7 +139,7 @@
 	maxSendSizeFromEnv := os.Getenv(config.ENV_MAX_SEND_MSG_SIZE)
 	maxSendSize, err := strconv.Atoi(maxSendSizeFromEnv)
 	if err != nil {
-		return DefaultMaxSendSize
+		return config.DefaultMaxSendSize
 	}
 	return maxSendSize
 }
@@ -159,20 +148,20 @@
 	maxRecvSizeFromEnv := os.Getenv(config.ENV_MAX_RECV_MSG_SIZE)
 	maxRecvSize, err := strconv.Atoi(maxRecvSizeFromEnv)
 	if err != nil {
-		return DefaultMaxRecvSize
+		return config.DefaultMaxRecvSize
 	}
 	return maxRecvSize
 }
 
-<<<<<<< HEAD
 func GetMaxConcurrencyFromEnv() int64 {
 	mc := os.Getenv(config.ENV_MAX_CONCURRENCY)
 	maxConcurrency, err := strconv.Atoi(mc)
 	if err != nil {
-		maxConcurrency = DefaultMaxProcess
+		maxConcurrency = config.DefaultMaxProcess
 	}
 	return int64(maxConcurrency)
-=======
+}
+
 func CreateDir(directory string) error {
 	exist, err := exists(directory)
 	if err != nil {
@@ -198,5 +187,4 @@
 		return false, nil
 	}
 	return false, err
->>>>>>> e3bf9798
 }