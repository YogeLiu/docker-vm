/*
Copyright (C) BABEC. All rights reserved.

SPDX-License-Identifier: Apache-2.0
*/

package rpc

import (
	"bytes"
	"errors"
	"fmt"
	"io"
	"runtime"
	"strconv"
	"sync"

	"google.golang.org/grpc/codes"
	"google.golang.org/grpc/status"

	"chainmaker.org/chainmaker/vm-docker-go/v2/vm_mgr/config"

	"chainmaker.org/chainmaker/vm-docker-go/v2/vm_mgr/logger"
	"chainmaker.org/chainmaker/vm-docker-go/v2/vm_mgr/pb/protogo"
	"chainmaker.org/chainmaker/vm-docker-go/v2/vm_mgr/protocol"
	"go.uber.org/zap"
)

type CDMApi struct {
<<<<<<< HEAD
	logger      *zap.SugaredLogger
	scheduler   protocol.Scheduler
	stopSend    chan struct{}
	stopReceive chan struct{}
	wg          *sync.WaitGroup
=======
	logger    *zap.SugaredLogger
	scheduler protocol.Scheduler
>>>>>>> e3bf9798
}

//type CommunicateConn struct {
//	Stream      protogo.CDMRpc_CDMCommunicateServer
//	StopSend    chan struct{}
//	StopReceive chan struct{}
//	Wg          *sync.WaitGroup
//}

func NewCDMApi(scheduler protocol.Scheduler) *CDMApi {
	return &CDMApi{
<<<<<<< HEAD
		scheduler:   scheduler,
		logger:      logger.NewDockerLogger(logger.MODULE_CDM_API, config.DockerLogDir),
		stopSend:    make(chan struct{}),
		stopReceive: make(chan struct{}),
		wg:          new(sync.WaitGroup),
=======
		scheduler: scheduler,
		logger:    logger.NewDockerLogger(logger.MODULE_CDM_API, config.DockerLogDir),
>>>>>>> e3bf9798
	}
}

// CDMCommunicate docker manager stream function
func (cdm *CDMApi) CDMCommunicate(stream protogo.CDMRpc_CDMCommunicateServer) error {
	wg := new(sync.WaitGroup)
	stopChan := make(chan struct{})

<<<<<<< HEAD
	cdm.logger.Infof("new cdm connection start")

	cdm.wg.Add(2)

	go cdm.receiveMsgRoutine(stream)

	go cdm.sendMsgRoutine(stream)
=======
	wg.Add(2)

	go cdm.receiveMsgRoutine(stream, wg, stopChan)

	go cdm.sendMsgRoutine(stream, wg, stopChan)
>>>>>>> e3bf9798

	wg.Wait()

	cdm.logger.Infof("cdm connection end")
	return nil
}

// recv three types of msg
// type1: txRequest
// type2: get_state response
// type3: get_bytecode response or path
<<<<<<< HEAD
func (cdm *CDMApi) receiveMsgRoutine(stream protogo.CDMRpc_CDMCommunicateServer) {
=======
func (cdm *CDMApi) receiveMsgRoutine(stream protogo.CDMRpc_CDMCommunicateServer, wg *sync.WaitGroup, stopChan chan struct{}) {
>>>>>>> e3bf9798

	cdm.logger.Infof("start receiving cdm message ")

	var err error

	for {
		select {
		case <-stopChan:
			cdm.logger.Debugf("close cdm server receive goroutine")
			wg.Done()
			return
		default:
			receivedMsg, revErr := stream.Recv()

			if revErr == io.EOF {
				cdm.logger.Errorf("cdm server receive eof and exit receive goroutine")
				close(stopChan)
				wg.Done()
				return
			}

			if revErr != nil {
				cdm.logger.Errorf("cdm server receive err and exit receive goroutine %s", revErr)
				close(stopChan)
				wg.Done()
				return
			}

			cdm.logger.Debugf("cdm server recv msg [%s], type: [%s]", receivedMsg.TxId, receivedMsg.Type)

			switch receivedMsg.Type {
			case protogo.CDMType_CDM_TYPE_TX_REQUEST:
				err = cdm.handleTxRequest(receivedMsg)
			case protogo.CDMType_CDM_TYPE_GET_STATE_RESPONSE:
				err = cdm.handleGetStateResponse(receivedMsg)
			case protogo.CDMType_CDM_TYPE_GET_BYTECODE_RESPONSE:
				err = cdm.handleGetByteCodeResponse(receivedMsg)
			case protogo.CDMType_CDM_TYPE_CREATE_KV_ITERATOR_RESPONSE:
				err = cdm.handleCreateKvIteratorResponse(receivedMsg)
			case protogo.CDMType_CDM_TYPE_CONSUME_KV_ITERATOR_RESPONSE:
				err = cdm.handleConsumeKvIteratorResponse(receivedMsg)
			case protogo.CDMType_CDM_TYPE_CREATE_KEY_HISTORY_TER_RESPONSE:
				err = cdm.handleCreateKeyHistoryKvIterResponse(receivedMsg)
			case protogo.CDMType_CDM_TYPE_CONSUME_KEY_HISTORY_ITER_RESPONSE:
				err = cdm.handleConsumeKeyHistoryKvIterResponse(receivedMsg)
			case protogo.CDMType_CDM_TYPE_GET_SENDER_ADDRESS_RESPONSE:
				err = cdm.handleGetSenderAddrResponse(receivedMsg)
			default:
				errMsg := fmt.Sprintf("unknown message type, received msg: [%s]", receivedMsg)
				err = errors.New(errMsg)
			}

			if err != nil {
				cdm.logger.Errorf("fail to recv msg in handler: [%s]", err)
			}
		}
	}
}

<<<<<<< HEAD
func (cdm *CDMApi) sendMsgRoutine(stream protogo.CDMRpc_CDMCommunicateServer) {
=======
func (cdm *CDMApi) sendMsgRoutine(stream protogo.CDMRpc_CDMCommunicateServer, wg *sync.WaitGroup, stopChan chan struct{}) {
>>>>>>> e3bf9798

	cdm.logger.Infof("start sending cdm message, goid: %d", cdm.getGoID())

	var err error

	for {
		select {
		case txResponseMsg := <-cdm.scheduler.GetTxResponseCh():
			//cdm.logger.Infof("[%s] send tx resp, chan len: [%d]", txResponseMsg.TxId,
			//	len(cdm.scheduler.GetTxResponseCh()))
			cdmMsg := cdm.constructCDMMessage(txResponseMsg)
<<<<<<< HEAD
			err = cdm.sendMessage(cdmMsg, stream)
		case getStateReqMsg := <-cdm.scheduler.GetGetStateReqCh():
			//cdm.logger.Infof("[%s] send syscall req, chan len: [%d]", getStateReqMsg.TxId,
			//	len(cdm.scheduler.GetGetStateReqCh()))
			err = cdm.sendMessage(getStateReqMsg, stream)
		case getByteCodeReqMsg := <-cdm.scheduler.GetByteCodeReqCh():
			err = cdm.sendMessage(getByteCodeReqMsg, stream)
		case <-cdm.stopSend:
			cdm.wg.Done()
=======
			err = stream.Send(cdmMsg)
		case getStateReqMsg := <-cdm.scheduler.GetGetStateReqCh():
			cdm.logger.Debugf("[%s] send syscall req, chan len: [%d]", getStateReqMsg.TxId,
				len(cdm.scheduler.GetGetStateReqCh()))
			err = stream.Send(getStateReqMsg)
		case getByteCodeReqMsg := <-cdm.scheduler.GetByteCodeReqCh():
			err = stream.Send(getByteCodeReqMsg)
		case <-stopChan:
			wg.Done()
>>>>>>> e3bf9798
			cdm.logger.Debugf("stop cdm server send goroutine")
			return
		}

		if err != nil {
			errStatus, _ := status.FromError(err)
			cdm.logger.Errorf("fail to send msg: err: %s, err message: %s, err code: %s", err,
				errStatus.Message(), errStatus.Code())
			if errStatus.Code() != codes.ResourceExhausted {
				close(stopChan)
				wg.Done()
				return
			}
		}
	}
}

func (cdm *CDMApi) constructCDMMessage(txResponseMsg *protogo.TxResponse) *protogo.CDMMessage {
	cdmMsg := &protogo.CDMMessage{
		TxId:       txResponseMsg.TxId,
		Type:       protogo.CDMType_CDM_TYPE_TX_RESPONSE,
		TxResponse: txResponseMsg,
	}
	return cdmMsg
}

<<<<<<< HEAD
func (cdm *CDMApi) sendMessage(msg *protogo.CDMMessage, stream protogo.CDMRpc_CDMCommunicateServer) error {
	cdm.logger.Debugf("cdm send message [%s]", msg)
	return stream.Send(msg)
}

=======
>>>>>>> e3bf9798
// temporarily, just for debug
func (cdm *CDMApi) getGoID() uint64 {
	b := make([]byte, 64)
	b = b[:runtime.Stack(b, false)]
	b = bytes.TrimPrefix(b, []byte("goroutine "))
	b = b[:bytes.IndexByte(b, ' ')]
	n, _ := strconv.ParseUint(string(b), 10, 64)
	return n
}

// unmarshal cdm message to send txRequest to txReqCh
func (cdm *CDMApi) handleTxRequest(cdmMessage *protogo.CDMMessage) error {

	txRequest := cdmMessage.TxRequest
	cdm.logger.Debugf("[%s] cdm server receive tx from chain", txRequest.TxId)

	cdm.scheduler.GetTxReqCh() <- txRequest

	return nil
}

func (cdm *CDMApi) handleGetStateResponse(cdmMessage *protogo.CDMMessage) error {

	responseCh := cdm.scheduler.GetResponseChByTxId(cdmMessage.TxId)

	responseCh <- cdmMessage

	return nil
}

func (cdm *CDMApi) handleGetByteCodeResponse(cdmMessage *protogo.CDMMessage) error {
	responseCh := cdm.scheduler.GetResponseChByTxId(cdmMessage.TxId)

	responseCh <- cdmMessage

	return nil
}

func (cdm *CDMApi) handleCreateKvIteratorResponse(cdmMessage *protogo.CDMMessage) error {
	responseCh := cdm.scheduler.GetResponseChByTxId(cdmMessage.TxId)

	responseCh <- cdmMessage

	return nil
}

func (cdm *CDMApi) handleConsumeKvIteratorResponse(cdmMessage *protogo.CDMMessage) error {
	responseCh := cdm.scheduler.GetResponseChByTxId(cdmMessage.TxId)

	responseCh <- cdmMessage

	return nil
}

func (cdm *CDMApi) handleCreateKeyHistoryKvIterResponse(cdmMessage *protogo.CDMMessage) error {
	responseCh := cdm.scheduler.GetResponseChByTxId(cdmMessage.TxId)

	responseCh <- cdmMessage

	return nil
}

func (cdm *CDMApi) handleConsumeKeyHistoryKvIterResponse(cdmMessage *protogo.CDMMessage) error {
	responseCh := cdm.scheduler.GetResponseChByTxId(cdmMessage.TxId)

	responseCh <- cdmMessage

	return nil
}

func (cdm *CDMApi) handleGetSenderAddrResponse(cdmMessage *protogo.CDMMessage) error {
	responseCh := cdm.scheduler.GetResponseChByTxId(cdmMessage.TxId)

	responseCh <- cdmMessage

	return nil
}<|MERGE_RESOLUTION|>--- conflicted
+++ resolved
@@ -10,7 +10,6 @@
 	"bytes"
 	"errors"
 	"fmt"
-	"io"
 	"runtime"
 	"strconv"
 	"sync"
@@ -27,16 +26,8 @@
 )
 
 type CDMApi struct {
-<<<<<<< HEAD
-	logger      *zap.SugaredLogger
-	scheduler   protocol.Scheduler
-	stopSend    chan struct{}
-	stopReceive chan struct{}
-	wg          *sync.WaitGroup
-=======
 	logger    *zap.SugaredLogger
 	scheduler protocol.Scheduler
->>>>>>> e3bf9798
 }
 
 //type CommunicateConn struct {
@@ -48,39 +39,22 @@
 
 func NewCDMApi(scheduler protocol.Scheduler) *CDMApi {
 	return &CDMApi{
-<<<<<<< HEAD
-		scheduler:   scheduler,
-		logger:      logger.NewDockerLogger(logger.MODULE_CDM_API, config.DockerLogDir),
-		stopSend:    make(chan struct{}),
-		stopReceive: make(chan struct{}),
-		wg:          new(sync.WaitGroup),
-=======
 		scheduler: scheduler,
 		logger:    logger.NewDockerLogger(logger.MODULE_CDM_API, config.DockerLogDir),
->>>>>>> e3bf9798
 	}
 }
 
 // CDMCommunicate docker manager stream function
 func (cdm *CDMApi) CDMCommunicate(stream protogo.CDMRpc_CDMCommunicateServer) error {
 	wg := new(sync.WaitGroup)
-	stopChan := make(chan struct{})
-
-<<<<<<< HEAD
-	cdm.logger.Infof("new cdm connection start")
-
-	cdm.wg.Add(2)
-
-	go cdm.receiveMsgRoutine(stream)
-
-	go cdm.sendMsgRoutine(stream)
-=======
+	stopSendChan := make(chan struct{})
+	stopRecvChan := make(chan struct{})
+
 	wg.Add(2)
 
-	go cdm.receiveMsgRoutine(stream, wg, stopChan)
-
-	go cdm.sendMsgRoutine(stream, wg, stopChan)
->>>>>>> e3bf9798
+	go cdm.receiveMsgRoutine(stream, wg, stopSendChan, stopRecvChan)
+
+	go cdm.sendMsgRoutine(stream, wg, stopSendChan, stopRecvChan)
 
 	wg.Wait()
 
@@ -92,11 +66,8 @@
 // type1: txRequest
 // type2: get_state response
 // type3: get_bytecode response or path
-<<<<<<< HEAD
-func (cdm *CDMApi) receiveMsgRoutine(stream protogo.CDMRpc_CDMCommunicateServer) {
-=======
-func (cdm *CDMApi) receiveMsgRoutine(stream protogo.CDMRpc_CDMCommunicateServer, wg *sync.WaitGroup, stopChan chan struct{}) {
->>>>>>> e3bf9798
+func (cdm *CDMApi) receiveMsgRoutine(stream protogo.CDMRpc_CDMCommunicateServer, wg *sync.WaitGroup,
+	stopSendChan, stopRecvChan chan struct{}) {
 
 	cdm.logger.Infof("start receiving cdm message ")
 
@@ -104,23 +75,16 @@
 
 	for {
 		select {
-		case <-stopChan:
+		case <-stopRecvChan:
 			cdm.logger.Debugf("close cdm server receive goroutine")
 			wg.Done()
 			return
 		default:
 			receivedMsg, revErr := stream.Recv()
 
-			if revErr == io.EOF {
-				cdm.logger.Errorf("cdm server receive eof and exit receive goroutine")
-				close(stopChan)
-				wg.Done()
-				return
-			}
-
 			if revErr != nil {
 				cdm.logger.Errorf("cdm server receive err and exit receive goroutine %s", revErr)
-				close(stopChan)
+				close(stopSendChan)
 				wg.Done()
 				return
 			}
@@ -156,11 +120,8 @@
 	}
 }
 
-<<<<<<< HEAD
-func (cdm *CDMApi) sendMsgRoutine(stream protogo.CDMRpc_CDMCommunicateServer) {
-=======
-func (cdm *CDMApi) sendMsgRoutine(stream protogo.CDMRpc_CDMCommunicateServer, wg *sync.WaitGroup, stopChan chan struct{}) {
->>>>>>> e3bf9798
+func (cdm *CDMApi) sendMsgRoutine(stream protogo.CDMRpc_CDMCommunicateServer, wg *sync.WaitGroup,
+	stopSendChan, stopRecvChan chan struct{}) {
 
 	cdm.logger.Infof("start sending cdm message, goid: %d", cdm.getGoID())
 
@@ -169,20 +130,9 @@
 	for {
 		select {
 		case txResponseMsg := <-cdm.scheduler.GetTxResponseCh():
-			//cdm.logger.Infof("[%s] send tx resp, chan len: [%d]", txResponseMsg.TxId,
-			//	len(cdm.scheduler.GetTxResponseCh()))
+			cdm.logger.Debugf("[%s] send tx resp, chan len: [%d]", txResponseMsg.TxId,
+				len(cdm.scheduler.GetTxResponseCh()))
 			cdmMsg := cdm.constructCDMMessage(txResponseMsg)
-<<<<<<< HEAD
-			err = cdm.sendMessage(cdmMsg, stream)
-		case getStateReqMsg := <-cdm.scheduler.GetGetStateReqCh():
-			//cdm.logger.Infof("[%s] send syscall req, chan len: [%d]", getStateReqMsg.TxId,
-			//	len(cdm.scheduler.GetGetStateReqCh()))
-			err = cdm.sendMessage(getStateReqMsg, stream)
-		case getByteCodeReqMsg := <-cdm.scheduler.GetByteCodeReqCh():
-			err = cdm.sendMessage(getByteCodeReqMsg, stream)
-		case <-cdm.stopSend:
-			cdm.wg.Done()
-=======
 			err = stream.Send(cdmMsg)
 		case getStateReqMsg := <-cdm.scheduler.GetGetStateReqCh():
 			cdm.logger.Debugf("[%s] send syscall req, chan len: [%d]", getStateReqMsg.TxId,
@@ -190,9 +140,8 @@
 			err = stream.Send(getStateReqMsg)
 		case getByteCodeReqMsg := <-cdm.scheduler.GetByteCodeReqCh():
 			err = stream.Send(getByteCodeReqMsg)
-		case <-stopChan:
+		case <-stopSendChan:
 			wg.Done()
->>>>>>> e3bf9798
 			cdm.logger.Debugf("stop cdm server send goroutine")
 			return
 		}
@@ -202,7 +151,7 @@
 			cdm.logger.Errorf("fail to send msg: err: %s, err message: %s, err code: %s", err,
 				errStatus.Message(), errStatus.Code())
 			if errStatus.Code() != codes.ResourceExhausted {
-				close(stopChan)
+				close(stopRecvChan)
 				wg.Done()
 				return
 			}
@@ -219,14 +168,6 @@
 	return cdmMsg
 }
 
-<<<<<<< HEAD
-func (cdm *CDMApi) sendMessage(msg *protogo.CDMMessage, stream protogo.CDMRpc_CDMCommunicateServer) error {
-	cdm.logger.Debugf("cdm send message [%s]", msg)
-	return stream.Send(msg)
-}
-
-=======
->>>>>>> e3bf9798
 // temporarily, just for debug
 func (cdm *CDMApi) getGoID() uint64 {
 	b := make([]byte, 64)
