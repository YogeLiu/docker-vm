/*
Copyright (C) BABEC. All rights reserved.

SPDX-License-Identifier: Apache-2.0
*/

package rpc

import (
	"errors"
	"fmt"
	"io"
	"sync"

	"google.golang.org/grpc/codes"
	"google.golang.org/grpc/status"

	"chainmaker.org/chainmaker/vm-docker-go/v2/vm_mgr/config"

	"chainmaker.org/chainmaker/vm-docker-go/v2/vm_mgr/logger"
	"chainmaker.org/chainmaker/vm-docker-go/v2/vm_mgr/pb/protogo"
	"chainmaker.org/chainmaker/vm-docker-go/v2/vm_mgr/protocol"
	"go.uber.org/zap"
)

type CDMApi struct {
	logger      *zap.SugaredLogger
	scheduler   protocol.Scheduler
	stream      protogo.CDMRpc_CDMCommunicateServer
	stopSend    chan struct{}
	stopReceive chan struct{}
	wg          *sync.WaitGroup
}

func NewCDMApi(scheduler protocol.Scheduler) *CDMApi {
	return &CDMApi{
		scheduler:   scheduler,
		logger:      logger.NewDockerLogger(logger.MODULE_CDM_API, config.DockerLogDir),
		stream:      nil,
		stopSend:    make(chan struct{}),
		stopReceive: make(chan struct{}),
		wg:          new(sync.WaitGroup),
	}
}

// CDMCommunicate docker manager stream function
func (cdm *CDMApi) CDMCommunicate(stream protogo.CDMRpc_CDMCommunicateServer) error {

	cdm.stream = stream

	cdm.wg.Add(2)

	go cdm.receiveMsgRoutine()

	go cdm.sendMsgRoutine()

	cdm.wg.Wait()

	cdm.logger.Infof("cdm connection end")
	return nil
}

// recv three types of msg
// type1: txRequest
// type2: get_state response
// type3: get_bytecode response or path
func (cdm *CDMApi) receiveMsgRoutine() {

	cdm.logger.Infof("start receiving cdm message ")

	var err error

	for {
		select {
		case <-cdm.stopReceive:
			cdm.logger.Debugf("close cdm server receive goroutine")
			cdm.wg.Done()
			return
		default:
			receivedMsg, revErr := cdm.stream.Recv()

			if revErr == io.EOF {
				cdm.logger.Errorf("cdm server receive eof and exit receive goroutine")
				close(cdm.stopSend)
				cdm.wg.Done()
				return
			}

<<<<<<< HEAD
			if errRecv != nil {
				cdm.logger.Errorf("fail to recv msg: [%v]", errRecv)
				cdm.closeConnection()
				continue
			}

			cdm.logger.Debugf("recv msg [%s] [%s]", recvMsg.TxId, recvMsg.Type)
=======
			if revErr != nil {
				cdm.logger.Errorf("cdm server receive err and exit receive goroutine %s", revErr)
				close(cdm.stopSend)
				cdm.wg.Done()
				return
			}

			cdm.logger.Debugf("cdm server recv msg [%s]", receivedMsg)
>>>>>>> 3f345443

			switch receivedMsg.Type {
			case protogo.CDMType_CDM_TYPE_TX_REQUEST:
				err = cdm.handleTxRequest(receivedMsg)
			case protogo.CDMType_CDM_TYPE_GET_STATE_RESPONSE:
				err = cdm.handleGetStateResponse(receivedMsg)
			case protogo.CDMType_CDM_TYPE_GET_BYTECODE_RESPONSE:
				err = cdm.handleGetByteCodeResponse(receivedMsg)
			case protogo.CDMType_CDM_TYPE_CREATE_KV_ITERATOR_RESPONSE:
				err = cdm.handleCreateKvIteratorResponse(receivedMsg)
			case protogo.CDMType_CDM_TYPE_CONSUME_KV_ITERATOR_RESPONSE:
				err = cdm.handleConsumeKvIteratorResponse(receivedMsg)
			case protogo.CDMType_CDM_TYPE_CREATE_KEY_HISTORY_TER_RESPONSE:
				err = cdm.handleCreateKeyHistoryKvIterResponse(receivedMsg)
			case protogo.CDMType_CDM_TYPE_CONSUME_KEY_HISTORY_ITER_RESPONSE:
				err = cdm.handleConsumeKeyHistoryKvIterResponse(receivedMsg)
			case protogo.CDMType_CDM_TYPE_GET_SENDER_ADDRESS_RESPONSE:
				err = cdm.handleGetSenderAddrResponse(receivedMsg)
			default:
				errMsg := fmt.Sprintf("unknown message type, received msg: [%s]", receivedMsg)
				err = errors.New(errMsg)
			}

			if err != nil {
				cdm.logger.Errorf("fail to recv msg in handler: [%s]", err)
			}
		}
	}
}

func (cdm *CDMApi) sendMsgRoutine() {

	cdm.logger.Infof("start sending cdm message")

	var err error

	for {
		select {
		case txResponseMsg := <-cdm.scheduler.GetTxResponseCh():
			cdm.logger.Debugf("[%s] retrieve response from chan and send to chain", txResponseMsg.TxId)
			cdmMsg := cdm.constructCDMMessage(txResponseMsg)
			err = cdm.sendMessage(cdmMsg)
		case getStateReqMsg := <-cdm.scheduler.GetGetStateReqCh():
			err = cdm.sendMessage(getStateReqMsg)
		case getByteCodeReqMsg := <-cdm.scheduler.GetByteCodeReqCh():
			err = cdm.sendMessage(getByteCodeReqMsg)
		case <-cdm.stopSend:
			cdm.wg.Done()
			cdm.logger.Debugf("stop cdm server send goroutine")
			return
		}

		if err != nil {
			errStatus, _ := status.FromError(err)
			cdm.logger.Errorf("fail to send msg: err: %s, err massage: %s, err code: %s", err,
				errStatus.Message(), errStatus.Code())
			if errStatus.Code() != codes.ResourceExhausted {
				close(cdm.stopReceive)
				cdm.wg.Done()
				return
			}
		}
	}
}

func (cdm *CDMApi) constructCDMMessage(txResponseMsg *protogo.TxResponse) *protogo.CDMMessage {

	//payload, _ := txResponseMsg.Marshal()

	cdmMsg := &protogo.CDMMessage{
		TxId:       txResponseMsg.TxId,
		Type:       protogo.CDMType_CDM_TYPE_TX_RESPONSE,
		TxResponse: txResponseMsg,
	}

	return cdmMsg
}

func (cdm *CDMApi) sendMessage(msg *protogo.CDMMessage) error {
	cdm.logger.Debugf("cdm send message [%s]", msg)
	return cdm.stream.Send(msg)
}

// unmarshal cdm message to send txRequest to txReqCh
func (cdm *CDMApi) handleTxRequest(cdmMessage *protogo.CDMMessage) error {

	txRequest := cdmMessage.TxRequest
	cdm.logger.Debugf("[%s] cdm server receive tx from chain", txRequest.TxId)

	cdm.scheduler.GetTxReqCh() <- txRequest

	return nil
}

func (cdm *CDMApi) handleGetStateResponse(cdmMessage *protogo.CDMMessage) error {

	responseCh := cdm.scheduler.GetResponseChByTxId(cdmMessage.TxId)

	responseCh <- cdmMessage

	return nil
}

func (cdm *CDMApi) handleGetByteCodeResponse(cdmMessage *protogo.CDMMessage) error {
	responseCh := cdm.scheduler.GetResponseChByTxId(cdmMessage.TxId)

	responseCh <- cdmMessage

	return nil
}

func (cdm *CDMApi) handleCreateKvIteratorResponse(cdmMessage *protogo.CDMMessage) error {
	responseCh := cdm.scheduler.GetResponseChByTxId(cdmMessage.TxId)

	responseCh <- cdmMessage

	return nil
}

func (cdm *CDMApi) handleConsumeKvIteratorResponse(cdmMessage *protogo.CDMMessage) error {
	responseCh := cdm.scheduler.GetResponseChByTxId(cdmMessage.TxId)

	responseCh <- cdmMessage

	return nil
}

func (cdm *CDMApi) handleCreateKeyHistoryKvIterResponse(cdmMessage *protogo.CDMMessage) error {
	responseCh := cdm.scheduler.GetResponseChByTxId(cdmMessage.TxId)

	responseCh <- cdmMessage

	return nil
}

func (cdm *CDMApi) handleConsumeKeyHistoryKvIterResponse(cdmMessage *protogo.CDMMessage) error {
	responseCh := cdm.scheduler.GetResponseChByTxId(cdmMessage.TxId)

	responseCh <- cdmMessage

	return nil
}

func (cdm *CDMApi) handleGetSenderAddrResponse(cdmMessage *protogo.CDMMessage) error {
	responseCh := cdm.scheduler.GetResponseChByTxId(cdmMessage.TxId)

	responseCh <- cdmMessage

	return nil
}<|MERGE_RESOLUTION|>--- conflicted
+++ resolved
@@ -86,15 +86,6 @@
 				return
 			}
 
-<<<<<<< HEAD
-			if errRecv != nil {
-				cdm.logger.Errorf("fail to recv msg: [%v]", errRecv)
-				cdm.closeConnection()
-				continue
-			}
-
-			cdm.logger.Debugf("recv msg [%s] [%s]", recvMsg.TxId, recvMsg.Type)
-=======
 			if revErr != nil {
 				cdm.logger.Errorf("cdm server receive err and exit receive goroutine %s", revErr)
 				close(cdm.stopSend)
@@ -103,7 +94,6 @@
 			}
 
 			cdm.logger.Debugf("cdm server recv msg [%s]", receivedMsg)
->>>>>>> 3f345443
 
 			switch receivedMsg.Type {
 			case protogo.CDMType_CDM_TYPE_TX_REQUEST:
