--- conflicted
+++ resolved
@@ -233,11 +233,7 @@
 
 	select {
 	case nextTx := <-p.TxWaitingQueue:
-<<<<<<< HEAD
-		p.logger.Debugf("start handle tx [%s] in process [%s] with queue size [%d]", nextTx.TxId, p.processName, p.waitingQueueSize)
-=======
 		p.logger.Debugf("[%s] start handle tx in process [%s] with queue size [%d]", nextTx.TxId, p.processName, p.waitingQueueSize)
->>>>>>> e14c2c68
 
 		p.minusSize()
 		p.disableProcessExpireTimer()
