/*
	Copyright (C) BABEC. All rights reserved.
	SPDX-License-Identifier: Apache-2.0
*/

package core

import (
	"fmt"
	"math"
	"strconv"
	"time"

	"chainmaker.org/chainmaker/vm-docker-go/v2/vm_mgr/config"

	chainProtocol "chainmaker.org/chainmaker/protocol/v2"

	"chainmaker.org/chainmaker/vm-docker-go/v2/vm_mgr/utils"

	"chainmaker.org/chainmaker/vm-docker-go/v2/vm_mgr/logger"
	"chainmaker.org/chainmaker/vm-docker-go/v2/vm_mgr/pb/protogo"
	SDKProtogo "chainmaker.org/chainmaker/vm-docker-go/v2/vm_mgr/pb_sdk/protogo"
	"chainmaker.org/chainmaker/vm-docker-go/v2/vm_mgr/protocol"
	"github.com/golang/protobuf/proto"
	"go.uber.org/zap"
)

type state string

const (
	created  state = "created"
	prepared state = "prepared"
	ready    state = "ready"

	// todo update here
	initContract    = "init_contract"
	invokeContract  = "invoke_contract"
	upgradeContract = "upgrade"

	txDuration    = 2
	maxTxDuration = math.MaxInt32
)

type ProcessInterface interface {
	triggerProcessState()

	updateProcessState(state protogo.ProcessState)

	resetProcessTimer()

	killCrossProcess()
}

// ProcessHandler used to handle each contract's message
// to deal with each contract message
type ProcessHandler struct {
	processName   string
	state         state
	logger        *zap.SugaredLogger
	TxRequest     *protogo.TxRequest
	stream        SDKProtogo.DMSRpc_DMSCommunicateServer
	scheduler     protocol.Scheduler
	process       ProcessInterface
	txExpireTimer *time.Timer
}

func NewProcessHandler(txRequest *protogo.TxRequest, scheduler protocol.Scheduler,
	process ProcessInterface) *ProcessHandler {

	handler := &ProcessHandler{
		logger:        logger.NewDockerLogger(logger.MODULE_DMS_HANDLER, config.DockerLogDir),
		TxRequest:     txRequest,
		state:         created,
		scheduler:     scheduler,
		process:       process,
		txExpireTimer: time.NewTimer(maxTxDuration * time.Second), //initial tx timer, never triggered
	}

	return handler
}

func (h *ProcessHandler) SetStream(stream SDKProtogo.DMSRpc_DMSCommunicateServer) {
	h.stream = stream
}

func (h *ProcessHandler) sendMessage(msg *SDKProtogo.DMSMessage) error {
	h.logger.Debugf("send message [%s] process [%s]", msg, h.processName)
	return h.stream.Send(msg)
}

// HandleMessage handle incoming message from contract
func (h *ProcessHandler) HandleMessage(msg *SDKProtogo.DMSMessage) error {
	h.logger.Debugf("process [%s] handle msg [%s]\n in state [%s]", h.processName, msg, h.state)

	switch h.state {
	case created:
		return h.handleCreated(msg)
	case prepared:
		return h.handlePrepare(msg)
	case ready:
		return h.handleReady(msg)
	}
	return nil
}

// ---------------------- prepare stage ---------------------

func (h *ProcessHandler) handleCreated(registerMsg *SDKProtogo.DMSMessage) error {
	if registerMsg.Type !=
		SDKProtogo.DMSMessageType_DMS_MESSAGE_TYPE_REGISTER {
		return fmt.Errorf("handler cannot handle message (%s) while in state: %s",
			registerMsg, h.state)
	}

	registeredMsg := &SDKProtogo.DMSMessage{
		Type:    SDKProtogo.DMSMessageType_DMS_MESSAGE_TYPE_REGISTERED,
		Payload: nil,
	}

	if err := h.sendMessage(registeredMsg); err != nil {
		h.logger.Errorf("fail to send message : [%v]", registeredMsg)
		return err
	}
	h.state = prepared

	return nil
}

// handlePrepare when sandbox send fist ready to server
// handler update state to ready
// and update process state
func (h *ProcessHandler) handlePrepare(readyMsg *SDKProtogo.DMSMessage) error {
	if readyMsg.Type != SDKProtogo.DMSMessageType_DMS_MESSAGE_TYPE_READY {
		return fmt.Errorf("handler cannot handle message (%s) while in state: %s",
			readyMsg, h.state)
	}
	h.state = ready

	// cross contract call
	if h.TxRequest.TxContext.CurrentHeight > 0 {
		return h.HandleContract()
	}

	h.process.resetProcessTimer()
	h.process.updateProcessState(protogo.ProcessState_PROCESS_STATE_READY)
	h.process.triggerProcessState()
	return nil
}

func (h *ProcessHandler) handleReady(readyMsg *SDKProtogo.DMSMessage) error {

	switch readyMsg.Type {
	case SDKProtogo.DMSMessageType_DMS_MESSAGE_TYPE_GET_STATE_REQUEST:
		return h.handleGetState(readyMsg)
	case SDKProtogo.DMSMessageType_DMS_MESSAGE_TYPE_CALL_CONTRACT_REQUEST:
		return h.handleCallContract(readyMsg)
	case SDKProtogo.DMSMessageType_DMS_MESSAGE_TYPE_COMPLETED:
		return h.handleCompleted(readyMsg)
	case SDKProtogo.DMSMessageType_DMS_MESSAGE_TYPE_CREATE_KV_ITERATOR_REQUEST:
		return h.handleCreateKvIterator(readyMsg)
	case SDKProtogo.DMSMessageType_DMS_MESSAGE_TYPE_CONSUME_KV_ITERATOR_REQUEST:
		return h.handleConsumeKvIterator(readyMsg)
	case SDKProtogo.DMSMessageType_DMS_MESSAGE_TYPE_CREATE_KEY_HISTORY_ITER_REQUEST:
		return h.handleCreateKeyHistoryIter(readyMsg)
	case SDKProtogo.DMSMessageType_DMS_MESSAGE_TYPE_CONSUME_KEY_HISTORY_ITER_REQUEST:
		return h.handleConsumeKeyHistoryIter(readyMsg)
	case SDKProtogo.DMSMessageType_DMS_MESSAGE_TYPE_GET_SENDER_ADDRESS_REQUEST:
		return h.handleGetSenderAddr(readyMsg)

	default:
		return fmt.Errorf("handler cannot handle ready message (%s) while in state: %s",
			readyMsg.Type, h.state)
	}

}

// HandleContract handle init, invoke, upgrade contract
func (h *ProcessHandler) HandleContract() error {

	h.startTimer()

	switch h.TxRequest.Method {
	case initContract:
		return h.sendInit()
	case upgradeContract:
		return h.sendInit()
	case invokeContract:
		return h.sendInvoke()
	default:
		return fmt.Errorf("contract [%s] handler cannot send such method: %s", h.TxRequest.ContractName, h.TxRequest.Method)
	}
}

// todo change init can be called only once
func (h *ProcessHandler) sendInit() error {

	input := &SDKProtogo.Input{Args: h.TxRequest.Parameters}
	inputPayload, _ := proto.Marshal(input)

	initMsg := &SDKProtogo.DMSMessage{
		TxId:          h.TxRequest.TxId,
		Type:          SDKProtogo.DMSMessageType_DMS_MESSAGE_TYPE_INIT,
		CurrentHeight: 0,
		Payload:       inputPayload,
	}

	return h.sendMessage(initMsg)
}

func (h *ProcessHandler) sendInvoke() error {

	input := &SDKProtogo.Input{Args: h.TxRequest.Parameters}

	inputPayload, _ := proto.Marshal(input)
	invokeMsg := &SDKProtogo.DMSMessage{
		TxId:          h.TxRequest.TxId,
		Type:          SDKProtogo.DMSMessageType_DMS_MESSAGE_TYPE_INVOKE,
		CurrentHeight: h.TxRequest.TxContext.CurrentHeight,
		Payload:       inputPayload,
	}

	return h.sendMessage(invokeMsg)
}

func (h *ProcessHandler) handleGetState(getStateMsg *SDKProtogo.DMSMessage) error {

	// get data from chain maker
	key := getStateMsg.Payload

	getStateReqMsg := &protogo.CDMMessage{
		TxId:    getStateMsg.TxId,
		Type:    protogo.CDMType_CDM_TYPE_GET_STATE,
		Payload: key,
	}
	getStateResponseCh := make(chan *protogo.CDMMessage)
	h.scheduler.RegisterResponseCh(h.TxRequest.TxId, getStateResponseCh)

	// wait to get state response
	h.scheduler.GetGetStateReqCh() <- getStateReqMsg

	getStateResponse := <-getStateResponseCh

	responseMsg := &SDKProtogo.DMSMessage{
		TxId:          getStateMsg.TxId,
		Type:          SDKProtogo.DMSMessageType_DMS_MESSAGE_TYPE_GET_STATE_RESPONSE,
		CurrentHeight: getStateMsg.CurrentHeight,
		ResultCode:    getStateResponse.ResultCode,
		Payload:       getStateResponse.Payload,
		Message:       getStateResponse.Message,
	}

	return h.sendMessage(responseMsg)
}

func constructCallContractErrorResponse(errMsg string, txId string, currentHeight uint32) *SDKProtogo.DMSMessage {

	contractErrorResponse := &SDKProtogo.ContractResponse{
		Response: &SDKProtogo.Response{
			Status:  1,
			Message: errMsg,
			Payload: nil,
		},
		WriteMap: nil,
		ReadMap:  nil,
		Events:   nil,
	}

	errResponsePayload, _ := proto.Marshal(contractErrorResponse)

	// construct cross contract response
	crossContractErrorResponse := &SDKProtogo.DMSMessage{
		TxId:          txId,
		Type:          SDKProtogo.DMSMessageType_DMS_MESSAGE_TYPE_CALL_CONTRACT_RESPONSE,
		CurrentHeight: currentHeight,
		Payload:       errResponsePayload,
	}

	return crossContractErrorResponse
}

func (h *ProcessHandler) handleCallContract(callContractMsg *SDKProtogo.DMSMessage) error {

	// validate cross contract params
	var callContractRequest SDKProtogo.CallContractRequest
	_ = proto.Unmarshal(callContractMsg.Payload, &callContractRequest)

	contractName := callContractRequest.ContractName
	contractVersion := callContractRequest.ContractVersion

	if len(contractName) == 0 {
		h.logger.Errorf(utils.MissingContractNameError.Error())
		errorResponse := constructCallContractErrorResponse(utils.MissingContractNameError.Error(), callContractMsg.TxId, callContractMsg.CurrentHeight)
		return h.sendMessage(errorResponse)
	}

	if len(contractVersion) == 0 {
		h.logger.Errorf(utils.MissingContractVersionError.Error())
		errorResponse := constructCallContractErrorResponse(utils.MissingContractVersionError.Error(), callContractMsg.TxId, callContractMsg.CurrentHeight)
		return h.sendMessage(errorResponse)
	}

	if callContractMsg.CurrentHeight >= chainProtocol.CallContractDepth {
		h.logger.Errorf(utils.ExceedMaxDepthError.Error())
		errorResponse := constructCallContractErrorResponse(utils.ExceedMaxDepthError.Error(), callContractMsg.TxId, callContractMsg.CurrentHeight)
		return h.sendMessage(errorResponse)
	}

	// construct new tx
	callContractTx := &protogo.TxRequest{
		TxId:            callContractMsg.TxId,
		ContractName:    contractName,
		ContractVersion: contractVersion,
		Method:          invokeContract,
		Parameters:      callContractRequest.Args,
		TxContext: &protogo.TxContext{
			CurrentHeight:       callContractMsg.CurrentHeight + 1,
			OriginalProcessName: h.TxRequest.TxContext.OriginalProcessName,
			WriteMap:            nil,
			ReadMap:             nil,
		},
	}

	// register response chan, key = txID + contract height
	responseChId := crossContractChKey(callContractTx.TxId, callContractTx.TxContext.CurrentHeight)
	responseCh := make(chan *SDKProtogo.DMSMessage)
	h.scheduler.RegisterCrossContractResponseCh(responseChId, responseCh)

	// pass msg to docker manager
	h.scheduler.GetCrossContractReqCh() <- callContractTx

	// wait docker manager response
	calledContractResponse := <-responseCh

	// check response has error or not
	var contractResponse SDKProtogo.ContractResponse
	_ = proto.Unmarshal(calledContractResponse.Payload, &contractResponse)

	if contractResponse.Response.Status != 200 {
		errorResponse := constructCallContractErrorResponse(contractResponse.Response.Message, callContractMsg.TxId, callContractMsg.CurrentHeight)
		return h.sendMessage(errorResponse)
	}

	// construct cross contract response
	crossContractResponse := &SDKProtogo.DMSMessage{
		TxId:          callContractMsg.TxId,
		Type:          SDKProtogo.DMSMessageType_DMS_MESSAGE_TYPE_CALL_CONTRACT_RESPONSE,
		CurrentHeight: callContractMsg.CurrentHeight,
		Payload:       calledContractResponse.Payload,
	}

	// give back response, could be normal response or error response
	return h.sendMessage(crossContractResponse)

}

func (h *ProcessHandler) handleCompleted(completedMsg *SDKProtogo.DMSMessage) error {

	// check current height,
	// if current height > 0, which is cross contract, just return result to previous contract
	if h.TxRequest.TxContext.CurrentHeight > 0 {
		h.logger.Debugf("handle cross contract completed message")
		responseChId := crossContractChKey(h.TxRequest.TxId, h.TxRequest.TxContext.CurrentHeight)
		responseCh := h.scheduler.GetCrossContractResponseCh(responseChId)
		responseCh <- completedMsg

		h.process.updateProcessState(protogo.ProcessState_PROCESS_STATE_CROSS_FINISHED)
		h.process.killCrossProcess()

		return nil
	}

	var contractResponse SDKProtogo.ContractResponse
	_ = proto.Unmarshal(completedMsg.Payload, &contractResponse)

	//merge write map
	txResponse := &protogo.TxResponse{
		TxId: h.TxRequest.TxId,
	}

	if contractResponse.Response.Status == 200 {

		txResponse.Code = protogo.ContractResultCode_OK
		txResponse.Result = contractResponse.Response.Payload
		txResponse.Message = "Success"
		txResponse.WriteMap = contractResponse.WriteMap

		var events []*protogo.DockerContractEvent
		for _, event := range contractResponse.Events {
			events = append(events, &protogo.DockerContractEvent{
				Topic:           event.Topic,
				ContractName:    event.ContractName,
				ContractVersion: event.ContractVersion,
				Data:            event.Data,
			})
		}

		txResponse.Events = events

	} else {
		txResponse.Code = protogo.ContractResultCode_FAIL
		txResponse.Result = []byte(contractResponse.Response.Message)
		txResponse.Message = "Fail"
		txResponse.WriteMap = nil
		txResponse.Events = nil
	}

<<<<<<< HEAD
=======
	responseCh := h.scheduler.GetTxResponseCh()
	h.logger.Debugf("[%s] put tx response in response chan for in process [%s] with chan length[%d]", txResponse.TxId, h.processName, len(responseCh))

>>>>>>> e14c2c68
	// give back result to scheduler  -- for multiple tx incoming
	responseCh <- txResponse

	h.logger.Debugf("[%s] end handle tx in process [%s]", txResponse.TxId, h.processName)

	h.stopTimer()
	h.process.resetProcessTimer()
	h.process.updateProcessState(protogo.ProcessState_PROCESS_STATE_READY)
	h.process.triggerProcessState()

	return nil
}

func (h *ProcessHandler) handleCreateKvIterator(createKvIteratorMsg *SDKProtogo.DMSMessage) error {
	keyList := createKvIteratorMsg.Payload

	createKvIteratorReqMsg := &protogo.CDMMessage{
		TxId:    createKvIteratorMsg.TxId,
		Type:    protogo.CDMType_CDM_TYPE_CREATE_KV_ITERATOR,
		Payload: keyList,
	}

	createKvIteratorResponseCh := make(chan *protogo.CDMMessage)
	h.scheduler.RegisterResponseCh(h.TxRequest.TxId, createKvIteratorResponseCh)

	h.scheduler.GetGetStateReqCh() <- createKvIteratorReqMsg

	createKvIteratorResponse := <-createKvIteratorResponseCh

	responseMsg := &SDKProtogo.DMSMessage{
		TxId:          createKvIteratorMsg.TxId,
		Type:          SDKProtogo.DMSMessageType_DMS_MESSAGE_TYPE_CREATE_KV_ITERATOR_RESPONSE,
		CurrentHeight: createKvIteratorMsg.CurrentHeight,
		ResultCode:    createKvIteratorResponse.ResultCode,
		Payload:       createKvIteratorResponse.Payload,
		Message:       createKvIteratorResponse.Message,
	}

	return h.sendMessage(responseMsg)
}

func (h *ProcessHandler) handleConsumeKvIterator(consumeKvIteratorMsg *SDKProtogo.DMSMessage) error {
	KeyList := consumeKvIteratorMsg.Payload

	consumeKvIteratorReqMsg := &protogo.CDMMessage{
		TxId:    consumeKvIteratorMsg.TxId,
		Type:    protogo.CDMType_CDM_TYPE_CONSUME_KV_ITERATOR,
		Payload: KeyList,
	}

	consumeKvIteratorResponseCh := make(chan *protogo.CDMMessage)
	h.scheduler.RegisterResponseCh(h.TxRequest.TxId, consumeKvIteratorResponseCh)

	h.scheduler.GetGetStateReqCh() <- consumeKvIteratorReqMsg
	consumeKvIteratorResponse := <-consumeKvIteratorResponseCh

	responseMsg := &SDKProtogo.DMSMessage{
		TxId:          consumeKvIteratorMsg.TxId,
		Type:          SDKProtogo.DMSMessageType_DMS_MESSAGE_TYPE_CONSUME_KV_ITERATOR_RESPONSE,
		CurrentHeight: consumeKvIteratorMsg.CurrentHeight,
		ResultCode:    consumeKvIteratorResponse.ResultCode,
		Payload:       consumeKvIteratorResponse.Payload,
		Message:       consumeKvIteratorResponse.Message,
	}

	return h.sendMessage(responseMsg)
}

func (h *ProcessHandler) handleCreateKeyHistoryIter(createKeyHistoryIterMsg *SDKProtogo.DMSMessage) error {
	keyList := createKeyHistoryIterMsg.Payload

	createKeyHistoryIterReqMsg := &protogo.CDMMessage{
		TxId:    createKeyHistoryIterMsg.TxId,
		Type:    protogo.CDMType_CDM_TYPE_CREATE_KEY_HISTORY_ITER,
		Payload: keyList,
	}

	respCh := make(chan *protogo.CDMMessage)
	h.scheduler.RegisterResponseCh(h.TxRequest.TxId, respCh)

	h.scheduler.GetGetStateReqCh() <- createKeyHistoryIterReqMsg

	resp := <-respCh

	respMsg := &SDKProtogo.DMSMessage{
		TxId:          createKeyHistoryIterMsg.TxId,
		Type:          SDKProtogo.DMSMessageType_DMS_MESSAGE_TYPE_CREATE_KEY_HISTORY_ITER_RESPONSE,
		CurrentHeight: createKeyHistoryIterMsg.CurrentHeight,
		ResultCode:    resp.ResultCode,
		Payload:       resp.Payload,
		Message:       resp.Message,
	}

	return h.sendMessage(respMsg)
}

func (h *ProcessHandler) handleConsumeKeyHistoryIter(consumeKeyHistoryIterMsg *SDKProtogo.DMSMessage) error {
	keyList := consumeKeyHistoryIterMsg.Payload

	consumeKeyHistoryIterReqMsg := &protogo.CDMMessage{
		TxId:    consumeKeyHistoryIterMsg.TxId,
		Type:    protogo.CDMType_CDM_TYPE_CONSUME_KEY_HISTORY_ITER,
		Payload: keyList,
	}

	respCh := make(chan *protogo.CDMMessage)
	h.scheduler.RegisterResponseCh(h.TxRequest.TxId, respCh)

	h.scheduler.GetGetStateReqCh() <- consumeKeyHistoryIterReqMsg

	resp := <-respCh

	respMsg := &SDKProtogo.DMSMessage{
		TxId:          consumeKeyHistoryIterMsg.TxId,
		Type:          SDKProtogo.DMSMessageType_DMS_MESSAGE_TYPE_CONSUME_KEY_HISTORY_ITER_RESPONSE,
		CurrentHeight: consumeKeyHistoryIterMsg.CurrentHeight,
		ResultCode:    resp.ResultCode,
		Payload:       resp.Payload,
		Message:       resp.Message,
	}

	return h.sendMessage(respMsg)
}

func (h *ProcessHandler) handleGetSenderAddr(msg *SDKProtogo.DMSMessage) error {
	getSenderAddrReqMsg := &protogo.CDMMessage{
		TxId:    msg.TxId,
		Type:    protogo.CDMType_CDM_TYPE_GET_SENDER_ADDRESS,
		Payload: nil,
	}

	respCh := make(chan *protogo.CDMMessage)
	h.scheduler.RegisterResponseCh(h.TxRequest.TxId, respCh)
	h.scheduler.GetGetStateReqCh() <- getSenderAddrReqMsg

	resp := <-respCh

	respMsg := &SDKProtogo.DMSMessage{
		TxId:          getSenderAddrReqMsg.TxId,
		Type:          SDKProtogo.DMSMessageType_DMS_MESSAGE_TYPE_GET_SENDER_ADDRESS_RESPONSE,
		CurrentHeight: msg.CurrentHeight,
		ResultCode:    resp.ResultCode,
		Payload:       resp.Payload,
		Message:       resp.Message,
	}

	return h.sendMessage(respMsg)
}

func (h *ProcessHandler) resetHandler() {
	h.state = created
}

func (h *ProcessHandler) startTimer() {
	h.logger.Debugf("start tx timer: process [%s], tx [%s]", h.processName, h.TxRequest.TxId)
	if !h.txExpireTimer.Stop() && len(h.txExpireTimer.C) > 0 {
		<-h.txExpireTimer.C
	}
	h.txExpireTimer.Reset(time.Duration(config.SandBoxTimeout) * time.Second)
}

func (h *ProcessHandler) stopTimer() {
	h.logger.Debugf("stop tx timer: process [%s], tx [%s]", h.processName, h.TxRequest.TxId)
	if !h.txExpireTimer.Stop() && len(h.txExpireTimer.C) > 0 {
		<-h.txExpireTimer.C
	}
}

// cross contract chan key: txId#current_height
func crossContractChKey(txId string, currentHeight uint32) string {
	return txId + "#" + strconv.FormatUint(uint64(currentHeight), 10)
}<|MERGE_RESOLUTION|>--- conflicted
+++ resolved
@@ -404,12 +404,9 @@
 		txResponse.Events = nil
 	}
 
-<<<<<<< HEAD
-=======
 	responseCh := h.scheduler.GetTxResponseCh()
 	h.logger.Debugf("[%s] put tx response in response chan for in process [%s] with chan length[%d]", txResponse.TxId, h.processName, len(responseCh))
 
->>>>>>> e14c2c68
 	// give back result to scheduler  -- for multiple tx incoming
 	responseCh <- txResponse
 
