/*
Copyright (C) BABEC. All rights reserved.

SPDX-License-Identifier: Apache-2.0
*/
syntax = "proto3";

package proto;

option go_package = "chainmaker.org/chainmaker/vm-docker-go/vm_mgr/pb/protogo";

service CDMRpc {
    rpc CDMCommunicate(stream CDMMessage) returns(stream CDMMessage) {};
}

//CMMessage means message between chainmaker and docker manager
message CDMMessage {

    string tx_id = 1;

    CDMType type = 2;

    int32 result_code = 3;

    bytes payload = 4;

    string message = 5;

    TxRequest txRequest = 6;

    TxResponse txResponse = 7;

    string chain_id = 8;
}

enum CDMType {
    CDM_TYPE_UNDEFINED = 0;

    CDM_TYPE_TX_REQUEST = 1;

    CDM_TYPE_TX_RESPONSE = 2;

    CDM_TYPE_GET_STATE = 3;

    CDM_TYPE_GET_STATE_RESPONSE = 4;

    CDM_TYPE_GET_BYTECODE = 5;

    CDM_TYPE_GET_BYTECODE_RESPONSE = 6;

    CDM_TYPE_CREATE_KV_ITERATOR = 7;

    CDM_TYPE_CREATE_KV_ITERATOR_RESPONSE = 8;

    CDM_TYPE_CONSUME_KV_ITERATOR = 9;

    CDM_TYPE_CONSUME_KV_ITERATOR_RESPONSE = 10;

    CDM_TYPE_CREATE_KEY_HISTORY_ITER = 11;

    CDM_TYPE_CREATE_KEY_HISTORY_TER_RESPONSE = 12;

    CDM_TYPE_CONSUME_KEY_HISTORY_ITER = 13;

    CDM_TYPE_CONSUME_KEY_HISTORY_ITER_RESPONSE = 14;

    CDM_TYPE_GET_SENDER_ADDRESS = 15;

    CDM_TYPE_GET_SENDER_ADDRESS_RESPONSE = 16;

<<<<<<< HEAD
    CDM_TYPE_GET_BATCH_STATE = 17;

    CDM_TYPE_GET_BATCH_STATE_RESPONSE = 18;
=======
    CDM_TYPE_GET_CONTRACT_NAME = 17;

    CDM_TYPE_GET_CONTRACT_NAME_RESPONSE = 18;

>>>>>>> b41a67d6
}





// TX_REQUEST
message TxRequest {

    string tx_id = 1;

    string contract_name = 2;

    string contract_version = 3;

    string method = 4;

    map<string, bytes> parameters = 5;

    // cross contract in use
    TxContext tx_context = 6;

    string chain_id = 7;
}

message TxContext {

    uint32 current_height = 1;

    map<string, bytes> write_map = 2;

    map<string, bytes> read_map = 3;

    string original_process_name = 4;
}

// TX_RESPONSE
message TxResponse {

    string tx_id = 1;

    ContractResultCode code = 2;

    bytes result = 3;

    string message = 4;

    map<string, bytes> write_map = 5;

    repeated DockerContractEvent events = 6;

    map<string, bytes> read_map = 7;

    string chain_id = 8;
}

message DockerContractEvent {
    // Event topic
    string topic = 1;
    // Event contract name
    string contract_name = 2;
    // Event contract version
    string contract_version = 3;
    // Event payload
    repeated string data = 4;
}


enum ContractResultCode {
    OK = 0;
    FAIL = 1;
}

enum ProcessState {

    PROCESS_STATE_CREATED = 0;

    PROCESS_STATE_RUNNING = 1;

    PROCESS_STATE_EXPIRE = 2;

    PROCESS_STATE_TX_TIMEOUT = 3;

    PROCESS_STATE_CROSS_FINISHED = 4;

    PROCESS_STATE_CROSS_FAIL = 5;
}



<|MERGE_RESOLUTION|>--- conflicted
+++ resolved
@@ -1,170 +1,167 @@
-/*
-Copyright (C) BABEC. All rights reserved.
-
-SPDX-License-Identifier: Apache-2.0
-*/
-syntax = "proto3";
-
-package proto;
-
-option go_package = "chainmaker.org/chainmaker/vm-docker-go/vm_mgr/pb/protogo";
-
-service CDMRpc {
-    rpc CDMCommunicate(stream CDMMessage) returns(stream CDMMessage) {};
-}
-
-//CMMessage means message between chainmaker and docker manager
-message CDMMessage {
-
-    string tx_id = 1;
-
-    CDMType type = 2;
-
-    int32 result_code = 3;
-
-    bytes payload = 4;
-
-    string message = 5;
-
-    TxRequest txRequest = 6;
-
-    TxResponse txResponse = 7;
-
-    string chain_id = 8;
-}
-
-enum CDMType {
-    CDM_TYPE_UNDEFINED = 0;
-
-    CDM_TYPE_TX_REQUEST = 1;
-
-    CDM_TYPE_TX_RESPONSE = 2;
-
-    CDM_TYPE_GET_STATE = 3;
-
-    CDM_TYPE_GET_STATE_RESPONSE = 4;
-
-    CDM_TYPE_GET_BYTECODE = 5;
-
-    CDM_TYPE_GET_BYTECODE_RESPONSE = 6;
-
-    CDM_TYPE_CREATE_KV_ITERATOR = 7;
-
-    CDM_TYPE_CREATE_KV_ITERATOR_RESPONSE = 8;
-
-    CDM_TYPE_CONSUME_KV_ITERATOR = 9;
-
-    CDM_TYPE_CONSUME_KV_ITERATOR_RESPONSE = 10;
-
-    CDM_TYPE_CREATE_KEY_HISTORY_ITER = 11;
-
-    CDM_TYPE_CREATE_KEY_HISTORY_TER_RESPONSE = 12;
-
-    CDM_TYPE_CONSUME_KEY_HISTORY_ITER = 13;
-
-    CDM_TYPE_CONSUME_KEY_HISTORY_ITER_RESPONSE = 14;
-
-    CDM_TYPE_GET_SENDER_ADDRESS = 15;
-
-    CDM_TYPE_GET_SENDER_ADDRESS_RESPONSE = 16;
-
-<<<<<<< HEAD
-    CDM_TYPE_GET_BATCH_STATE = 17;
-
-    CDM_TYPE_GET_BATCH_STATE_RESPONSE = 18;
-=======
-    CDM_TYPE_GET_CONTRACT_NAME = 17;
-
-    CDM_TYPE_GET_CONTRACT_NAME_RESPONSE = 18;
-
->>>>>>> b41a67d6
-}
-
-
-
-
-
-// TX_REQUEST
-message TxRequest {
-
-    string tx_id = 1;
-
-    string contract_name = 2;
-
-    string contract_version = 3;
-
-    string method = 4;
-
-    map<string, bytes> parameters = 5;
-
-    // cross contract in use
-    TxContext tx_context = 6;
-
-    string chain_id = 7;
-}
-
-message TxContext {
-
-    uint32 current_height = 1;
-
-    map<string, bytes> write_map = 2;
-
-    map<string, bytes> read_map = 3;
-
-    string original_process_name = 4;
-}
-
-// TX_RESPONSE
-message TxResponse {
-
-    string tx_id = 1;
-
-    ContractResultCode code = 2;
-
-    bytes result = 3;
-
-    string message = 4;
-
-    map<string, bytes> write_map = 5;
-
-    repeated DockerContractEvent events = 6;
-
-    map<string, bytes> read_map = 7;
-
-    string chain_id = 8;
-}
-
-message DockerContractEvent {
-    // Event topic
-    string topic = 1;
-    // Event contract name
-    string contract_name = 2;
-    // Event contract version
-    string contract_version = 3;
-    // Event payload
-    repeated string data = 4;
-}
-
-
-enum ContractResultCode {
-    OK = 0;
-    FAIL = 1;
-}
-
-enum ProcessState {
-
-    PROCESS_STATE_CREATED = 0;
-
-    PROCESS_STATE_RUNNING = 1;
-
-    PROCESS_STATE_EXPIRE = 2;
-
-    PROCESS_STATE_TX_TIMEOUT = 3;
-
-    PROCESS_STATE_CROSS_FINISHED = 4;
-
-    PROCESS_STATE_CROSS_FAIL = 5;
-}
-
-
-
+/*
+Copyright (C) BABEC. All rights reserved.
+
+SPDX-License-Identifier: Apache-2.0
+*/
+syntax = "proto3";
+
+package proto;
+
+option go_package = "chainmaker.org/chainmaker/vm-docker-go/vm_mgr/pb/protogo";
+
+service CDMRpc {
+    rpc CDMCommunicate(stream CDMMessage) returns(stream CDMMessage) {};
+}
+
+//CMMessage means message between chainmaker and docker manager
+message CDMMessage {
+
+    string tx_id = 1;
+
+    CDMType type = 2;
+
+    int32 result_code = 3;
+
+    bytes payload = 4;
+
+    string message = 5;
+
+    TxRequest txRequest = 6;
+
+    TxResponse txResponse = 7;
+
+    string chain_id = 8;
+}
+
+enum CDMType {
+    CDM_TYPE_UNDEFINED = 0;
+
+    CDM_TYPE_TX_REQUEST = 1;
+
+    CDM_TYPE_TX_RESPONSE = 2;
+
+    CDM_TYPE_GET_STATE = 3;
+
+    CDM_TYPE_GET_STATE_RESPONSE = 4;
+
+    CDM_TYPE_GET_BYTECODE = 5;
+
+    CDM_TYPE_GET_BYTECODE_RESPONSE = 6;
+
+    CDM_TYPE_CREATE_KV_ITERATOR = 7;
+
+    CDM_TYPE_CREATE_KV_ITERATOR_RESPONSE = 8;
+
+    CDM_TYPE_CONSUME_KV_ITERATOR = 9;
+
+    CDM_TYPE_CONSUME_KV_ITERATOR_RESPONSE = 10;
+
+    CDM_TYPE_CREATE_KEY_HISTORY_ITER = 11;
+
+    CDM_TYPE_CREATE_KEY_HISTORY_TER_RESPONSE = 12;
+
+    CDM_TYPE_CONSUME_KEY_HISTORY_ITER = 13;
+
+    CDM_TYPE_CONSUME_KEY_HISTORY_ITER_RESPONSE = 14;
+
+    CDM_TYPE_GET_SENDER_ADDRESS = 15;
+
+    CDM_TYPE_GET_SENDER_ADDRESS_RESPONSE = 16;
+
+    CDM_TYPE_GET_CONTRACT_NAME = 17;
+
+    CDM_TYPE_GET_CONTRACT_NAME_RESPONSE = 18;
+
+    CDM_TYPE_GET_BATCH_STATE = 19;
+
+    CDM_TYPE_GET_BATCH_STATE_RESPONSE = 20;
+}
+
+
+
+
+
+// TX_REQUEST
+message TxRequest {
+
+    string tx_id = 1;
+
+    string contract_name = 2;
+
+    string contract_version = 3;
+
+    string method = 4;
+
+    map<string, bytes> parameters = 5;
+
+    // cross contract in use
+    TxContext tx_context = 6;
+
+    string chain_id = 7;
+}
+
+message TxContext {
+
+    uint32 current_height = 1;
+
+    map<string, bytes> write_map = 2;
+
+    map<string, bytes> read_map = 3;
+
+    string original_process_name = 4;
+}
+
+// TX_RESPONSE
+message TxResponse {
+
+    string tx_id = 1;
+
+    ContractResultCode code = 2;
+
+    bytes result = 3;
+
+    string message = 4;
+
+    map<string, bytes> write_map = 5;
+
+    repeated DockerContractEvent events = 6;
+
+    map<string, bytes> read_map = 7;
+
+    string chain_id = 8;
+}
+
+message DockerContractEvent {
+    // Event topic
+    string topic = 1;
+    // Event contract name
+    string contract_name = 2;
+    // Event contract version
+    string contract_version = 3;
+    // Event payload
+    repeated string data = 4;
+}
+
+
+enum ContractResultCode {
+    OK = 0;
+    FAIL = 1;
+}
+
+enum ProcessState {
+
+    PROCESS_STATE_CREATED = 0;
+
+    PROCESS_STATE_RUNNING = 1;
+
+    PROCESS_STATE_EXPIRE = 2;
+
+    PROCESS_STATE_TX_TIMEOUT = 3;
+
+    PROCESS_STATE_CROSS_FINISHED = 4;
+
+    PROCESS_STATE_CROSS_FAIL = 5;
+}
+
+
+