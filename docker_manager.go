/*
Copyright (C) BABEC. All rights reserved.

SPDX-License-Identifier: Apache-2.0
*/

package docker_go

import (
	"context"
	"encoding/binary"
	"errors"
	"fmt"
	"io"
	"os"
	"path/filepath"
	"sync"

	"github.com/docker/go-connections/nat"

	"chainmaker.org/chainmaker/pb-go/v2/common"
	"chainmaker.org/chainmaker/protocol/v2"

	"github.com/mitchellh/mapstructure"

	"chainmaker.org/chainmaker/vm-docker-go/rpc"

	"chainmaker.org/chainmaker/logger/v2"
	"chainmaker.org/chainmaker/vm-docker-go/config"
	"github.com/docker/docker/api/types"
	"github.com/docker/docker/api/types/container"
	"github.com/docker/docker/api/types/mount"
	"github.com/docker/docker/client"
)

const (
	dockerMountDir       = "/mount"
	dockerLogDir         = "/log"
	dockerContainerDir   = "../module/vm/docker-go/vm_mgr"
<<<<<<< HEAD
	imageName            = "chainmakerofficial/chainmaker-vm-docker-go:v2.1.0"
=======
>>>>>>> 61e8a7b8
	defaultContainerName = "chainmaker-vm-docker-go-container"
	imageVersion         = "develop"
)

var (
	imageName = fmt.Sprintf("chainmakerofficial/chainmaker-vm-docker-go:%s", imageVersion)
)

type DockerManager struct {
	chainId   string
	mgrLogger *logger.CMLogger

	ctx             context.Context
	dockerAPIClient *client.Client // docker client

	cdmClient      *rpc.CDMClient // grpc client
	clientInitOnce sync.Once
	cdmState       bool

	dockerVMConfig        *config.DockerVMConfig        // original config from local config
	dockerContainerConfig *config.DockerContainerConfig // container setting
}

// NewDockerManager return docker manager and running a default container
func NewDockerManager(chainId string, vmConfig map[string]interface{}) *DockerManager {

	dockerVMConfig := &config.DockerVMConfig{}
	_ = mapstructure.Decode(vmConfig, dockerVMConfig)

	// if enable docker vm is false, docker manager is nil
	startDockerVm := dockerVMConfig.EnableDockerVM
	if !startDockerVm {
		return nil
	}

	// init docker manager logger
	dockerManagerLogger := logger.GetLoggerByChain("[Docker Manager]", chainId)
	dockerManagerLogger.Debugf("init docker manager")

	// validate and init settings
	dockerContainerConfig := newDockerContainerConfig()
	err := validateVMSettings(dockerVMConfig, dockerContainerConfig, chainId)
	if err != nil {
		dockerManagerLogger.Errorf("fail to init docker manager, please check the docker config, %s", err)
		return nil
	}

	// init docker api client
	dockerAPIClient, err := client.NewClientWithOpts(client.FromEnv, client.WithAPIVersionNegotiation())
	if err != nil {
		return nil
	}

	// init docker manager
	newDockerManager := &DockerManager{
		chainId:               chainId,
		mgrLogger:             dockerManagerLogger,
		ctx:                   context.Background(),
		dockerAPIClient:       dockerAPIClient,
		cdmClient:             rpc.NewCDMClient(chainId, dockerVMConfig),
		clientInitOnce:        sync.Once{},
		cdmState:              false,
		dockerVMConfig:        dockerVMConfig,
		dockerContainerConfig: dockerContainerConfig,
	}

	// init mount directory and subdirectory
	err = newDockerManager.initMountDirectory()
	if err != nil {
		dockerManagerLogger.Errorf("fail to init mount directory: %s", err)
		return nil
	}

	return newDockerManager
}

// StartVM Start Docker VM
func (m *DockerManager) StartVM() error {
	if m == nil {
		return nil
	}
	m.mgrLogger.Info("start docker vm...")
	var err error

	// check container is running or not
	// if running, stop it,
	isRunning, err := m.getContainer(false)
	if err != nil {
		return err
	}
	if isRunning {
		m.mgrLogger.Debugf("stop running container [%s]", m.dockerContainerConfig.ContainerName)
		err = m.stopContainer()
		if err != nil {
			return err
		}
	}

	// check container exist or not, if not exist, create new container
	containerExist, err := m.getContainer(true)
	if err != nil {
		return err
	}

	if containerExist {
		m.mgrLogger.Debugf("remove container [%s]", m.dockerContainerConfig.ContainerName)
		err = m.removeContainer()
		if err != nil {
			return err
		}
	}

	// check image exist or not, if not exist, create new image
	imageExisted, err := m.imageExist()
	if err != nil {
		return err
	}

	if !imageExisted {
		m.mgrLogger.Errorf("cannot find docker vm image, please pull the image")
		return fmt.Errorf("cannot find docker vm image")
	}

	m.mgrLogger.Debugf("create container [%s]", m.dockerContainerConfig.ContainerName)

	if m.dockerVMConfig.DockerVMUDSOpen {
		err = m.createContainer()
		if err != nil {
			return err
		}
	} else {
		err = m.createTestContainer()
		if err != nil {
			return err
		}
	}

	// running container
	m.mgrLogger.Infof("start running container [%s]", m.dockerContainerConfig.ContainerName)
	if err = m.dockerAPIClient.ContainerStart(m.ctx, m.dockerContainerConfig.ContainerName,
		types.ContainerStartOptions{}); err != nil {
		return err
	}

	m.mgrLogger.Debugf("docker vm start success :)")

	// display container info in the console
	go func() {
		err = m.displayInConsole(m.dockerContainerConfig.ContainerName)
		if err != nil {
			return
		}
	}()
	return nil
}

// StopVM stop docker vm and remove container, image
func (m *DockerManager) StopVM() error {
	if m == nil {
		return nil
	}
	var err error

	err = m.stopContainer()
	if err != nil {
		return err
	}

	err = m.removeContainer()
	if err != nil {
		return err
	}

	//err = m.removeImage()
	//if err != nil {
	//	return err
	//}

	m.cdmState = false
	m.clientInitOnce = sync.Once{}

	m.mgrLogger.Info("stop and remove docker vm [%s]", m.dockerContainerConfig.ContainerName)
	return nil
}

func (m *DockerManager) NewRuntimeInstance(txSimContext protocol.TxSimContext, chainId, method,
	codePath string, contract *common.Contract,
	byteCode []byte, logger protocol.Logger) (protocol.RuntimeInstance, error) {

	// add client state logic
	if !m.getCDMState() {
		m.startCDMClient()
	}

	return &RuntimeInstance{
		ChainId: chainId,
		Client:  m.cdmClient,
		Log:     logger,
	}, nil
}

// StartCDMClient start CDM grpc rpc
func (m *DockerManager) startCDMClient() {

	m.clientInitOnce.Do(func() {
		state := m.cdmClient.StartClient()
		m.cdmState = state
		m.mgrLogger.Debugf("cdm rpc state is: %v", state)
	})
}

func (m *DockerManager) getCDMState() bool {
	return m.cdmState
}

// ------------------ image functions --------------

// imageExist check docker m image exist or not
func (m *DockerManager) imageExist() (bool, error) {
	imageList, err := m.dockerAPIClient.ImageList(m.ctx, types.ImageListOptions{All: true})
	if err != nil {
		return false, err
	}

	for _, v1 := range imageList {
		for _, v2 := range v1.RepoTags {
			if v2 == m.dockerContainerConfig.ImageName {
				return true, nil
			}
		}
	}
	return false, nil
}

// ------------------ container functions --------------

// createContainer create container based on image
func (m *DockerManager) createContainer() error {

	envs := m.constructEnvs(true)

	_, err := m.dockerAPIClient.ContainerCreate(m.ctx, &container.Config{
		Cmd:          nil,
		Image:        m.dockerContainerConfig.ImageName,
		Env:          envs,
		AttachStdout: m.dockerContainerConfig.AttachStdOut,
		AttachStderr: m.dockerContainerConfig.AttachStderr,
	}, &container.HostConfig{
		NetworkMode: "none",
		Privileged:  true,
		Mounts: []mount.Mount{
			{
				Type:        mount.TypeBind,
				Source:      m.dockerContainerConfig.HostMountDir,
				Target:      m.dockerContainerConfig.DockerMountDir,
				ReadOnly:    false,
				Consistency: mount.ConsistencyFull,
				BindOptions: &mount.BindOptions{
					Propagation:  mount.PropagationRPrivate,
					NonRecursive: false,
				},
				VolumeOptions: nil,
				TmpfsOptions:  nil,
			},
			{
				Type:        mount.TypeBind,
				Source:      m.dockerContainerConfig.HostLogDir,
				Target:      m.dockerContainerConfig.DockerLogDir,
				ReadOnly:    false,
				Consistency: mount.ConsistencyFull,
				BindOptions: &mount.BindOptions{
					Propagation:  mount.PropagationRPrivate,
					NonRecursive: false,
				},
				VolumeOptions: nil,
				TmpfsOptions:  nil,
			},
		},
	}, nil, nil, m.dockerContainerConfig.ContainerName)

	if err != nil {
		m.mgrLogger.Errorf("create container [%s] failed", m.dockerContainerConfig.ContainerName)
		return err
	}

	m.mgrLogger.Infof("create container [%s] success :)", m.dockerContainerConfig.ContainerName)
	return nil
}

// getContainer check container status: exist, not exist, running, or not running
func (m *DockerManager) getContainer(all bool) (bool, error) {
	containerList, err := m.dockerAPIClient.ContainerList(m.ctx, types.ContainerListOptions{All: all})
	if err != nil {
		return false, err
	}

	indexName := "/" + m.dockerContainerConfig.ContainerName
	for _, v1 := range containerList {
		for _, v2 := range v1.Names {
			if v2 == indexName {
				return true, nil
			}
		}
	}
	return false, nil
}

// removeContainer remove container
func (m *DockerManager) removeContainer() error {
	m.mgrLogger.Infof("Removing container [%s] ...", m.dockerContainerConfig.ContainerName)
	return m.dockerAPIClient.ContainerRemove(m.ctx, m.dockerContainerConfig.ContainerName, types.ContainerRemoveOptions{})
}

// stopContainer stop container
func (m *DockerManager) stopContainer() error {
	return m.dockerAPIClient.ContainerStop(m.ctx, m.dockerContainerConfig.ContainerName, nil)
}

// InitMountDirectory init mount directory and subdirectories
func (m *DockerManager) initMountDirectory() error {

	var err error

	// create mount directory
	mountDir := m.dockerContainerConfig.HostMountDir
	err = m.createDir(mountDir)
	if err != nil {
		return nil
	}
	m.mgrLogger.Debug("set mount dir: ", mountDir)

	// create sub directory: contracts, share, sock
	contractDir := filepath.Join(mountDir, config.ContractsDir)
	err = m.createDir(contractDir)
	if err != nil {
		m.mgrLogger.Errorf("fail to build image, err: [%s]", err)
		return err
	}
	m.mgrLogger.Debug("set contract dir: ", contractDir)

	sockDir := filepath.Join(mountDir, config.SockDir)
	err = m.createDir(sockDir)
	if err != nil {
		return err
	}
	m.mgrLogger.Debug("set sock dir: ", sockDir)

	// create log directory
	logDir := m.dockerContainerConfig.HostLogDir
	err = m.createDir(logDir)
	if err != nil {
		return nil
	}
	m.mgrLogger.Debug("set log dir: ", logDir)

	return nil

}

// ------------------ utility functions --------------

func (m *DockerManager) constructEnvs(enableUDS bool) []string {

	configsMap := make(map[string]string)

	configsMap[""] = fmt.Sprintf("udsopen=%v", m.dockerVMConfig.DockerVMUDSOpen)

	var containerConfig []string
	containerConfig = append(containerConfig, fmt.Sprintf("%s=%v",
		config.ENV_ENABLE_UDS, m.dockerVMConfig.DockerVMUDSOpen))
	containerConfig = append(containerConfig, fmt.Sprintf("%s=%d",
		config.ENV_TX_SIZE, m.dockerVMConfig.TxSize))
	containerConfig = append(containerConfig, fmt.Sprintf("%s=%d",
		config.ENV_USER_NUM, m.dockerVMConfig.UserNum))
	containerConfig = append(containerConfig, fmt.Sprintf("%s=%d",
		config.ENV_TX_TIME_LIMIT, m.dockerVMConfig.TxTimeLimit))
	containerConfig = append(containerConfig, fmt.Sprintf("%s=%s",
		config.ENV_LOG_LEVEL, m.dockerVMConfig.LogLevel))
	containerConfig = append(containerConfig, fmt.Sprintf("%s=%v",
		config.ENV_LOG_IN_CONSOLE, m.dockerVMConfig.LogInConsole))

	// add test port just for mac development and pprof
	// if using this feature, make sure close enable_uds in yml
	if !enableUDS {
		containerConfig = append(containerConfig, fmt.Sprintf("%s=%v", "Port", config.TestPort))
	}

	return containerConfig

}

// displayInConsole display container std out in host std out -- need finish loop accept
func (m *DockerManager) displayInConsole(containerID string) error {
	//display container std out
	out, err := m.dockerAPIClient.ContainerLogs(m.ctx, containerID, types.ContainerLogsOptions{
		ShowStdout: m.dockerContainerConfig.ShowStdout,
		ShowStderr: m.dockerContainerConfig.ShowStderr,
		Follow:     true,
		Timestamps: false,
	})
	if err != nil {
		return err
	}
	defer func(out io.ReadCloser) {
		err = out.Close()
		if err != nil {
			return
		}
	}(out)

	hdr := make([]byte, 8)
	for {
		_, err = out.Read(hdr)
		if err != nil {
			if err == io.EOF {
				break
			}
		}
		var w io.Writer
		switch hdr[0] {
		case 1:
			w = os.Stdout
		default:
			w = os.Stderr
		}
		count := binary.BigEndian.Uint32(hdr[4:])
		dat := make([]byte, count)
		_, _ = out.Read(dat)
		_, err = fmt.Fprint(w, string(dat))
		if err != nil {
			return err
		}
	}

	return nil
}

func (m *DockerManager) createDir(directory string) error {
	exist, err := m.exists(directory)
	if err != nil {
		m.mgrLogger.Errorf("fail to get container, err: [%s]", err)
		return err
	}

	if !exist {
		err = os.MkdirAll(directory, 0755)
		if err != nil {
			m.mgrLogger.Errorf("fail to remove image, err: [%s]", err)
			return err
		}
	}

	return nil
}

// exists returns whether the given file or directory exists
func (m *DockerManager) exists(path string) (bool, error) {
	_, err := os.Stat(path)
	if err == nil {
		return true, nil
	}
	if os.IsNotExist(err) {
		return false, nil
	}
	return false, err
}

// create container based on image, just for testing
func (m *DockerManager) createTestContainer() error {

	hostPort := config.TestPort
	openPort := nat.Port(hostPort + "/tcp")

	envs := m.constructEnvs(false)

	_, err := m.dockerAPIClient.ContainerCreate(m.ctx, &container.Config{
		Cmd:          nil,
		Image:        m.dockerContainerConfig.ImageName,
		Env:          envs,
		AttachStdout: m.dockerContainerConfig.AttachStdOut,
		AttachStderr: m.dockerContainerConfig.AttachStderr,
		ExposedPorts: nat.PortSet{
			openPort: struct{}{},
		},
	}, &container.HostConfig{
		Privileged: true,
		Mounts: []mount.Mount{
			{
				Type:        mount.TypeBind,
				Source:      m.dockerContainerConfig.HostMountDir,
				Target:      m.dockerContainerConfig.DockerMountDir,
				ReadOnly:    false,
				Consistency: mount.ConsistencyFull,
				BindOptions: &mount.BindOptions{
					Propagation:  mount.PropagationRPrivate,
					NonRecursive: false,
				},
				VolumeOptions: nil,
				TmpfsOptions:  nil,
			},
			{
				Type:        mount.TypeBind,
				Source:      m.dockerContainerConfig.HostLogDir,
				Target:      m.dockerContainerConfig.DockerLogDir,
				ReadOnly:    false,
				Consistency: mount.ConsistencyFull,
				BindOptions: &mount.BindOptions{
					Propagation:  mount.PropagationRPrivate,
					NonRecursive: false,
				},
				VolumeOptions: nil,
				TmpfsOptions:  nil,
			},
		},
		PortBindings: nat.PortMap{
			openPort: []nat.PortBinding{
				{
					HostIP:   "0.0.0.0",
					HostPort: hostPort,
				},
			},
		},
	}, nil, nil, m.dockerContainerConfig.ContainerName)

	if err != nil {
		m.mgrLogger.Errorf("create container [%s] failed", m.dockerContainerConfig.ContainerName)
		return err
	}

	m.mgrLogger.Infof("create container [%s] success :)", m.dockerContainerConfig.ContainerName)
	return nil
}

func validateVMSettings(config *config.DockerVMConfig,
	dockerContainerConfig *config.DockerContainerConfig, chainId string) error {

	var hostMountDir string
	var hostLogDir string
	var containerName string
	if len(config.DockerVMMountPath) == 0 {
		return errors.New("doesn't set host mount directory path correctly")
	}

	if len(config.DockerVMLogPath) == 0 {
		return errors.New("doesn't set host log directory path correctly")
	}

	// set host mount directory path
	if !filepath.IsAbs(config.DockerVMMountPath) {
		hostMountDir, _ = filepath.Abs(config.DockerVMMountPath)
		hostMountDir = filepath.Join(hostMountDir, chainId)
	} else {
		hostMountDir = filepath.Join(hostMountDir, chainId)
	}

	// set host log directory
	if !filepath.IsAbs(config.DockerVMLogPath) {
		hostLogDir, _ = filepath.Abs(config.DockerVMLogPath)
		hostLogDir = filepath.Join(hostLogDir, chainId)
	} else {
		hostMountDir = filepath.Join(hostMountDir, chainId)
	}

	// set docker container name
	if len(config.DockerVMContainerName) == 0 {
		containerName = fmt.Sprintf("%s-%s", chainId, defaultContainerName)
	} else {
		containerName = fmt.Sprintf("%s-%s", chainId, config.DockerVMContainerName)
	}

	dockerContainerConfig.ContainerName = containerName
	dockerContainerConfig.HostMountDir = hostMountDir
	dockerContainerConfig.HostLogDir = hostLogDir

	return nil
}

func newDockerContainerConfig() *config.DockerContainerConfig {

	containerConfig := &config.DockerContainerConfig{
		AttachStdOut: true,
		AttachStderr: true,
		ShowStdout:   true,
		ShowStderr:   true,

		ImageName:     imageName,
		ContainerName: "",
		VMMgrDir:      dockerContainerDir,

		DockerMountDir: dockerMountDir,
		DockerLogDir:   dockerLogDir,
		HostMountDir:   "",
		HostLogDir:     "",
	}

	return containerConfig
}<|MERGE_RESOLUTION|>--- conflicted
+++ resolved
@@ -37,12 +37,8 @@
 	dockerMountDir       = "/mount"
 	dockerLogDir         = "/log"
 	dockerContainerDir   = "../module/vm/docker-go/vm_mgr"
-<<<<<<< HEAD
-	imageName            = "chainmakerofficial/chainmaker-vm-docker-go:v2.1.0"
-=======
->>>>>>> 61e8a7b8
 	defaultContainerName = "chainmaker-vm-docker-go-container"
-	imageVersion         = "develop"
+	imageVersion         = "v2.1.0"
 )
 
 var (
