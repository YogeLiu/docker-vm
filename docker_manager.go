--- conflicted
+++ resolved
@@ -11,7 +11,6 @@
 	"errors"
 	"os"
 	"path/filepath"
-	"strconv"
 	"sync"
 	"time"
 
@@ -28,11 +27,8 @@
 )
 
 const (
-	dockerMountDir       = "/mount"
-	dockerLogDir         = "/log"
-	dockerContainerDir   = "../module/vm/docker-go/vm_mgr"
-	defaultContainerName = "chainmaker-vm-docker-go-container"
-	imageVersion         = "v2.2.0_alpha_qc"
+	dockerMountDir     = "/mount"
+	dockerContainerDir = "../module/vm/docker-go/vm_mgr"
 )
 
 type DockerManager struct {
@@ -100,51 +96,8 @@
 	}
 	m.mgrLogger.Info("start docker vm...")
 
-	// 以另外一种方式 判断容器服务有没有启动，并在日志 打印版本等信息
-
-	// todo 校验信息：链id，等其他信息
-
-<<<<<<< HEAD
-	// check container is running or not
-	// if running, stop it,
-=======
-	m.mgrLogger.Debugf("create container [%s]", m.dockerContainerConfig.ContainerName)
-
-	if m.dockerVMConfig.DockerVMUDSOpen {
-		if m.dockerVMConfig.EnablePprof {
-			err = m.createPProfContainer()
-		} else {
-			err = m.createContainer()
-		}
-		if err != nil {
-			return err
-		}
-	} else {
-		err = m.createTestContainer()
-		if err != nil {
-			return err
-		}
-	}
-
-	// running container
-	m.mgrLogger.Infof("start running container [%s]", m.dockerContainerConfig.ContainerName)
-	if err = m.dockerAPIClient.ContainerStart(m.ctx, m.dockerContainerConfig.ContainerName,
-		types.ContainerStartOptions{}); err != nil {
-		return err
-	}
->>>>>>> a4d8f641
-
-	// pprof 在容器里设置（也换成环境变量的方式）
-	m.mgrLogger.Debugf("docker vm start success :)")
-
-	// display container info in the console
-	//go func() {
-	//	err = m.displayInConsole(m.dockerContainerConfig.ContainerName)
-	//	if err != nil {
-	//		m.mgrLogger.Errorf("docker vm fail: %s", err)
-	//		return
-	//	}
-	//}()
+	// todo verify vm contract service info
+
 	return nil
 }
 
@@ -153,20 +106,7 @@
 	if m == nil {
 		return nil
 	}
-	//var err error
-
-	// todo 是否需要停掉 合约管理容器： 如何停掉，停掉是否要删掉容器，那是否需要开启任务处理
-	//err := m.stopContainer()
-	//if err != nil {
-	//	return err
-	//}
-
-	//err = m.removeImage()
-	//if err != nil {
-	//	return err
-	//}
-
-	//m.cdmState = false
+
 	m.clientInitOnce = sync.Once{}
 
 	return nil
@@ -197,6 +137,7 @@
 		time.Sleep(2 * time.Second)
 	}
 
+	// add reconnect when send or receive msg failed
 	go func() {
 		for {
 			select {
@@ -220,7 +161,6 @@
 }
 
 // InitMountDirectory init mount directory and subdirectories
-// todo 创建路径的操作需不需要在容器里再做一遍
 func (m *DockerManager) initMountDirectory() error {
 
 	var err error
@@ -285,162 +225,6 @@
 	return false, err
 }
 
-// create container with pprof feature
-// which is open network and open an ip port in docker container
-<<<<<<< HEAD
-//func (m *DockerManager) createPProfContainer() error {
-//	hostPort := config.PProfPort
-//	openPort := nat.Port(hostPort + "/tcp")
-//
-//	sdkHostPort := config.SDKPort
-//	sdkOpenPort := nat.Port(sdkHostPort + "/tcp")
-//
-//	envs := m.constructEnvs(true)
-//	envs = append(envs, fmt.Sprintf("%s=%v", config.EnvPprofPort, config.PProfPort))
-//	envs = append(envs, fmt.Sprintf("%s=%v", config.EnvEnablePprof, true))
-//
-//	_, err := m.dockerAPIClient.ContainerCreate(m.ctx, &container.Config{
-//		Cmd:          nil,
-//		Image:        m.dockerContainerConfig.ImageName,
-//		Env:          envs,
-//		AttachStdout: m.dockerContainerConfig.AttachStdOut,
-//		AttachStderr: m.dockerContainerConfig.AttachStderr,
-//		ExposedPorts: nat.PortSet{
-//			openPort:    struct{}{},
-//			sdkOpenPort: struct{}{},
-//		},
-//	}, &container.HostConfig{
-//		Privileged: true,
-//		Mounts: []mount.Mount{
-//			{
-//				Type:        mount.TypeBind,
-//				Source:      m.dockerContainerConfig.HostMountDir,
-//				Target:      m.dockerContainerConfig.DockerMountDir,
-//				ReadOnly:    false,
-//				Consistency: mount.ConsistencyFull,
-//				BindOptions: &mount.BindOptions{
-//					Propagation:  mount.PropagationRPrivate,
-//					NonRecursive: false,
-//				},
-//				VolumeOptions: nil,
-//				TmpfsOptions:  nil,
-//			},
-//			{
-//				Type:        mount.TypeBind,
-//				Source:      m.dockerContainerConfig.HostLogDir,
-//				Target:      m.dockerContainerConfig.DockerLogDir,
-//				ReadOnly:    false,
-//				Consistency: mount.ConsistencyFull,
-//				BindOptions: &mount.BindOptions{
-//					Propagation:  mount.PropagationRPrivate,
-//					NonRecursive: false,
-//				},
-//				VolumeOptions: nil,
-//				TmpfsOptions:  nil,
-//			},
-//		},
-//		PortBindings: nat.PortMap{
-//			openPort: []nat.PortBinding{
-//				{
-//					HostIP:   "0.0.0.0",
-//					HostPort: hostPort,
-//				},
-//			},
-//			sdkOpenPort: []nat.PortBinding{
-//				{
-//					HostIP:   "0.0.0.0",
-//					HostPort: sdkHostPort,
-//				},
-//			},
-//		},
-//	}, nil, nil, m.dockerContainerConfig.ContainerName)
-//
-//	if err != nil {
-//		m.mgrLogger.Errorf("create container [%s] failed", m.dockerContainerConfig.ContainerName)
-//		return err
-//	}
-//
-//	m.mgrLogger.Infof("create container [%s] success :)", m.dockerContainerConfig.ContainerName)
-//	return nil
-//}
-=======
-func (m *DockerManager) createPProfContainer() error {
-	hostPort := strconv.Itoa(int(m.dockerVMConfig.DockerVMPprofPort))
-	openPort := nat.Port(hostPort + "/tcp")
-
-	sdkHostPort := strconv.Itoa(int(m.dockerVMConfig.SandBoxPprofPort))
-	sdkOpenPort := nat.Port(sdkHostPort + "/tcp")
-
-	envs := m.constructEnvs(true)
-	envs = append(envs, fmt.Sprintf("%s=%v", config.EnvPprofPort, hostPort))
-	envs = append(envs, fmt.Sprintf("%s=%v", config.EnvEnablePprof, true))
-
-	_, err := m.dockerAPIClient.ContainerCreate(m.ctx, &container.Config{
-		Cmd:          nil,
-		Image:        m.dockerContainerConfig.ImageName,
-		Env:          envs,
-		AttachStdout: m.dockerContainerConfig.AttachStdOut,
-		AttachStderr: m.dockerContainerConfig.AttachStderr,
-		ExposedPorts: nat.PortSet{
-			openPort:    struct{}{},
-			sdkOpenPort: struct{}{},
-		},
-	}, &container.HostConfig{
-		Privileged: true,
-		Mounts: []mount.Mount{
-			{
-				Type:        mount.TypeBind,
-				Source:      m.dockerContainerConfig.HostMountDir,
-				Target:      m.dockerContainerConfig.DockerMountDir,
-				ReadOnly:    false,
-				Consistency: mount.ConsistencyFull,
-				BindOptions: &mount.BindOptions{
-					Propagation:  mount.PropagationRPrivate,
-					NonRecursive: false,
-				},
-				VolumeOptions: nil,
-				TmpfsOptions:  nil,
-			},
-			{
-				Type:        mount.TypeBind,
-				Source:      m.dockerContainerConfig.HostLogDir,
-				Target:      m.dockerContainerConfig.DockerLogDir,
-				ReadOnly:    false,
-				Consistency: mount.ConsistencyFull,
-				BindOptions: &mount.BindOptions{
-					Propagation:  mount.PropagationRPrivate,
-					NonRecursive: false,
-				},
-				VolumeOptions: nil,
-				TmpfsOptions:  nil,
-			},
-		},
-		PortBindings: nat.PortMap{
-			openPort: []nat.PortBinding{
-				{
-					HostIP:   "0.0.0.0",
-					HostPort: hostPort,
-				},
-			},
-			sdkOpenPort: []nat.PortBinding{
-				{
-					HostIP:   "0.0.0.0",
-					HostPort: sdkHostPort,
-				},
-			},
-		},
-	}, nil, nil, m.dockerContainerConfig.ContainerName)
-
-	if err != nil {
-		m.mgrLogger.Errorf("create container [%s] failed", m.dockerContainerConfig.ContainerName)
-		return err
-	}
-
-	m.mgrLogger.Infof("create container [%s] success :)", m.dockerContainerConfig.ContainerName)
-	return nil
-}
->>>>>>> a4d8f641
-
 func validateVMSettings(config *config.DockerVMConfig,
 	dockerContainerConfig *config.DockerContainerConfig, chainId string) error {
 
@@ -457,35 +241,6 @@
 		hostMountDir = filepath.Join(config.DockerVMMountPath, chainId)
 	}
 
-<<<<<<< HEAD
-=======
-	// set host log directory
-	if !filepath.IsAbs(config.DockerVMLogPath) {
-		hostLogDir, _ = filepath.Abs(config.DockerVMLogPath)
-		hostLogDir = filepath.Join(hostLogDir, chainId)
-	} else {
-		hostLogDir = filepath.Join(config.DockerVMLogPath, chainId)
-	}
-
-	// set docker container name
-	if len(config.DockerVMContainerName) == 0 {
-		containerName = fmt.Sprintf("%s-%s", chainId, defaultContainerName)
-	} else {
-		containerName = fmt.Sprintf("%s-%s", chainId, config.DockerVMContainerName)
-	}
-
-	if config.EnablePprof {
-		if config.DockerVMPprofPort == 0 {
-			return errors.New("docker vm pprof port cannot be 0")
-		}
-
-		if config.SandBoxPprofPort == 0 {
-			return errors.New("sandbox pprof port cannot be 0")
-		}
-	}
-
-	dockerContainerConfig.ContainerName = containerName
->>>>>>> a4d8f641
 	dockerContainerConfig.HostMountDir = hostMountDir
 
 	return nil
@@ -501,8 +256,7 @@
 
 		VMMgrDir: dockerContainerDir,
 
-		DockerMountDir: dockerMountDir,
-		HostMountDir:   "",
+		HostMountDir: "",
 	}
 
 	return containerConfig
