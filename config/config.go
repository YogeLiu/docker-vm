--- conflicted
+++ resolved
@@ -16,10 +16,7 @@
 	DockerVMUDSOpen       bool   `mapstructure:"uds_open"`
 	UserNum               uint32 `mapstructure:"user_num"`
 	TxTimeLimit           uint32 `mapstructure:"time_limit"`
-<<<<<<< HEAD
 	MaxConcurrency        uint32 `mapstructure:"max_concurrency"`
-=======
->>>>>>> dbf25616
 }
 
 // DockerContainerConfig docker container settings
