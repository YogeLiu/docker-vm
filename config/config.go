--- conflicted
+++ resolved
@@ -53,11 +53,8 @@
 	MaxSendSize = 10
 	MaxRecvSize = 10
 
-<<<<<<< HEAD
 	TestPort  = "22356"
 	PProfPort = "23356"
-=======
-	TestPort = "22356"
 
 	FuncKvIteratorCreate    = "createKvIterator"
 	FuncKvPreIteratorCreate = "createKvPreIterator"
@@ -71,5 +68,4 @@
 
 	BoolTrue  Bool = 1
 	BoolFalse Bool = 0
->>>>>>> db16af1b
 )