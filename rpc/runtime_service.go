package rpc

import (
	"fmt"
	"io"
	"sync"

	cmap "github.com/orcaman/concurrent-map"

	"go.uber.org/atomic"

	"chainmaker.org/chainmaker/protocol/v2"
	"chainmaker.org/chainmaker/vm-engine/v2/pb/protogo"
	"chainmaker.org/chainmaker/vm-engine/v2/utils"
	"google.golang.org/grpc/codes"
	"google.golang.org/grpc/status"
)

var (
	runtimeServiceOnce     sync.Once
	runtimeServiceInstance *RuntimeService
)

// RuntimeService is the sandbox - chainmaker service
type RuntimeService struct {
	streamCounter    atomic.Uint64
	lock             sync.RWMutex
	logger           protocol.Logger
	sandboxMsgNotify cmap.ConcurrentMap
	//stream           protogo.DockerVMRpc_DockerVMCommunicateServer
	//sandboxMsgNotify map[string]func(msg *protogo.DockerVMMessage, sendMsg func(msg *protogo.DockerVMMessage))
	//responseChanMap  map[uint64]chan *protogo.DockerVMMessage
	//responseChanMap  sync.Map
}

// NewRuntimeService returns runtime service
func NewRuntimeService(logger protocol.Logger) *RuntimeService {
	cmap.SHARD_COUNT = 1024
	runtimeServiceOnce.Do(func() {
		runtimeServiceInstance = &RuntimeService{
			streamCounter:    atomic.Uint64{},
			lock:             sync.RWMutex{},
			logger:           logger,
			sandboxMsgNotify: cmap.New(),
			//responseChanMap:  sync.Map{},
		}
	})
	return runtimeServiceInstance
}

func (s *RuntimeService) getStreamId() uint64 {
	return s.streamCounter.Add(1)
}

//func (s *RuntimeService) registerStreamSendCh(streamId uint64, sendCh chan *protogo.DockerVMMessage) bool {
//	s.logger.Debugf("register send chan for stream[%d]", streamId)
//	if _, ok := s.responseChanMap.Load(streamId); ok {
//		s.logger.Debugf("[%d] fail to register receive chan cause chan already registered", streamId)
//		return false
//	}
//	s.responseChanMap.Store(streamId, sendCh)
//	return true
//}

// nolint: unused
//func (s *RuntimeService) getStreamSendCh(streamId uint64) chan *protogo.DockerVMMessage {
//	s.logger.Debugf("get send chan for stream[%d]", streamId)
//	ch, ok := s.responseChanMap.Load(streamId)
//	if !ok {
//		return nil
//	}
//
//	return ch.(chan *protogo.DockerVMMessage)
//}

//func (s *RuntimeService) deleteStreamSendCh(streamId uint64) {
//	s.logger.Debugf("delete send chan for stream[%d]", streamId)
//	s.responseChanMap.Delete(streamId)
//}

type serviceStream struct {
	logger         protocol.Logger
	streamId       uint64
	stream         protogo.DockerVMRpc_DockerVMCommunicateServer
	sendResponseCh chan *protogo.DockerVMMessage
	stopSend       chan struct{}
	stopReceive    chan struct{}
	wg             *sync.WaitGroup
}

func (ss *serviceStream) putResp(msg *protogo.DockerVMMessage) {
	ss.logger.DebugDynamic(func() string {
		return fmt.Sprintf("put sys_call response to send chan, txId [%s], type [%s]", msg.TxId, msg.Type)
	})
	ss.sendResponseCh <- msg

}

// DockerVMCommunicate is the runtime docker vm communicate stream
func (s *RuntimeService) DockerVMCommunicate(stream protogo.DockerVMRpc_DockerVMCommunicateServer) error {
	ss := &serviceStream{
		logger:         s.logger,
		streamId:       s.getStreamId(),
		stream:         stream,
		sendResponseCh: make(chan *protogo.DockerVMMessage, 1),
		stopSend:       make(chan struct{}, 1),
		stopReceive:    make(chan struct{}, 1),
		wg:             &sync.WaitGroup{},
	}
	//defer s.deleteStreamSendCh(ss.streamId)

	//s.registerStreamSendCh(ss.streamId, ss.sendResponseCh)

	ss.wg.Add(2)

	go s.recvRoutine(ss)
	go s.sendRoutine(ss)

	ss.wg.Wait()
	return nil
}

func (s *RuntimeService) recvRoutine(ss *serviceStream) {

	s.logger.Debugf("start receiving sandbox message")

	for {
		select {
		case <-ss.stopReceive:
			s.logger.Debugf("stop runtime server receive goroutine")
			ss.wg.Done()
			return
		default:
			msg, err := ss.stream.Recv()

			if err != nil {
				if err == io.EOF || status.Code(err) == codes.Canceled {
					s.logger.Debugf("sandbox client grpc stream closed (context cancelled)")
				} else {
					s.logger.Errorf("runtime server receive error %s", err)
				}
				close(ss.stopSend)
				ss.wg.Done()
				return
			}

<<<<<<< HEAD
			s.logger.DebugDynamic(func() string {
				return fmt.Sprintf("runtime server recveive msg, txId [%s], type [%s]", receivedMsg.TxId, receivedMsg.Type)
			})
=======
			s.logger.Debugf("runtime server recveive msg, txId [%s], type [%s]", msg.TxId, msg.Type)
>>>>>>> 6ebf9423

			switch msg.Type {
			case protogo.DockerVMType_TX_RESPONSE,
				protogo.DockerVMType_CALL_CONTRACT_REQUEST,
				protogo.DockerVMType_GET_STATE_REQUEST,
				protogo.DockerVMType_CREATE_KV_ITERATOR_REQUEST,
				protogo.DockerVMType_CONSUME_KV_ITERATOR_REQUEST,
				protogo.DockerVMType_CREATE_KEY_HISTORY_ITER_REQUEST,
				protogo.DockerVMType_CONSUME_KEY_HISTORY_ITER_REQUEST,
				protogo.DockerVMType_GET_SENDER_ADDRESS_REQUEST:

				//if msg.Type == protogo.DockerVMType_TX_RESPONSE {
				//	utils.EnterNextStep(msg, protogo.StepType_RUNTIME_GRPC_RECEIVE_TX_RESPONSE, "")
				//}

				notify := s.getNotify(msg.ChainId, msg.TxId)

				if notify == nil {
<<<<<<< HEAD
					s.logger.DebugDynamic(func() string {
						return fmt.Sprintf("get receive notify[%s] failed, please check your key", receivedMsg.TxId)
					})
=======
					s.logger.Debugf("get receive notify[%s] failed, please check your key", msg.TxId)
>>>>>>> 6ebf9423
					break
				}
				notify(msg, ss.putResp)
			}
		}
	}

}

func (s *RuntimeService) sendRoutine(ss *serviceStream) {
	s.logger.Debugf("start sending sys_call response")
	for {
		select {
		case msg := <-ss.sendResponseCh:
			s.logger.DebugDynamic(func() string {
				return fmt.Sprintf("get sys_call response from send chan, send to sandbox, txId [%s], type [%s]", msg.TxId, msg.Type)
			})
			if err := ss.stream.Send(msg); err != nil {
				errStatus, _ := status.FromError(err)
				s.logger.Errorf("fail to send msg: err: %s, err message: %s, err code: %s",
					err, errStatus.Message(), errStatus.Code())
				if errStatus.Code() != codes.ResourceExhausted {
					close(ss.stopReceive)
					ss.wg.Done()
					return
				}
			}
		case <-ss.stopSend:
			ss.wg.Done()
			s.logger.Debugf("stop runtime server send goroutine")
			return
		}
	}
}

// RegisterSandboxMsgNotify register sandbox msg notify
func (s *RuntimeService) RegisterSandboxMsgNotify(chainId, txKey string,
	respNotify func(msg *protogo.DockerVMMessage, sendF func(*protogo.DockerVMMessage))) error {
	notifyKey := utils.ConstructNotifyMapKey(chainId, txKey)
	s.logger.DebugDynamic(func() string {
		return fmt.Sprintf("register receive respNotify for [%s]", notifyKey)
	})
	if _, ok := s.sandboxMsgNotify.Get(notifyKey); ok {
		s.logger.Errorf("[%s] fail to register respNotify cause ")
	}
	s.sandboxMsgNotify.Set(notifyKey, respNotify)
	return nil
}

func (s *RuntimeService) getNotify(chainId, txId string) func(msg *protogo.DockerVMMessage,
	f func(msg *protogo.DockerVMMessage)) {
	notifyKey := utils.ConstructNotifyMapKey(chainId, txId)
	s.logger.DebugDynamic(func() string {
		return fmt.Sprintf("get notify for [%s]", notifyKey)
	})
	if notify, ok := s.sandboxMsgNotify.Get(notifyKey); ok {
		return notify.(func(msg *protogo.DockerVMMessage, f func(msg *protogo.DockerVMMessage)))
	}
	return nil
}

// DeleteSandboxMsgNotify delete sandbox msg notify
func (s *RuntimeService) DeleteSandboxMsgNotify(chainId, txId string) bool {
	notifyKey := utils.ConstructNotifyMapKey(chainId, txId)
	s.logger.DebugDynamic(func() string {
		return fmt.Sprintf("[%s] delete notify", txId)
	})
	if _, ok := s.sandboxMsgNotify.Get(notifyKey); !ok {
		s.logger.Debugf("[%s] delete notify fail, notify is already deleted", notifyKey)
		return false
	}
	s.sandboxMsgNotify.Remove(notifyKey)
	return true
}<|MERGE_RESOLUTION|>--- conflicted
+++ resolved
@@ -144,14 +144,9 @@
 				return
 			}
 
-<<<<<<< HEAD
 			s.logger.DebugDynamic(func() string {
-				return fmt.Sprintf("runtime server recveive msg, txId [%s], type [%s]", receivedMsg.TxId, receivedMsg.Type)
+				return fmt.Sprintf("runtime server recveive msg, txId [%s], type [%s]", msg.TxId, msg.Type)
 			})
-=======
-			s.logger.Debugf("runtime server recveive msg, txId [%s], type [%s]", msg.TxId, msg.Type)
->>>>>>> 6ebf9423
-
 			switch msg.Type {
 			case protogo.DockerVMType_TX_RESPONSE,
 				protogo.DockerVMType_CALL_CONTRACT_REQUEST,
@@ -169,13 +164,9 @@
 				notify := s.getNotify(msg.ChainId, msg.TxId)
 
 				if notify == nil {
-<<<<<<< HEAD
 					s.logger.DebugDynamic(func() string {
-						return fmt.Sprintf("get receive notify[%s] failed, please check your key", receivedMsg.TxId)
+						return fmt.Sprintf("get receive notify[%s] failed, please check your key", msg.TxId)
 					})
-=======
-					s.logger.Debugf("get receive notify[%s] failed, please check your key", msg.TxId)
->>>>>>> 6ebf9423
 					break
 				}
 				notify(msg, ss.putResp)
