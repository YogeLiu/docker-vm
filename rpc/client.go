--- conflicted
+++ resolved
@@ -10,13 +10,8 @@
 	"context"
 	"fmt"
 	"io"
-<<<<<<< HEAD
-=======
-	"net"
-	"path/filepath"
 	"strconv"
 	"strings"
->>>>>>> 3f345443
 	"sync"
 
 	"google.golang.org/grpc/codes"
@@ -237,7 +232,7 @@
 }
 
 func (c *CDMClient) sendCDMMsg(msg *protogo.CDMMessage) error {
-	c.logger.Debugf("send message: [%s]", msg.TxId)
+	c.logger.Debugf("send message: [%s]", msg)
 	return c.stream.Send(msg)
 }
 
