VERSION=v2.2.0_alpha_qc

build-test:
	cd test/scripts && ./prepare.sh

build-image:
	cd vm_mgr && go mod vendor
	cd vm_mgr && docker build -t chainmakerofficial/chainmaker-vm-docker-go:${VERSION} -f Dockerfile ./
	docker images | grep chainmaker-vm-docker-go

image-push:
	docker push chainmakerofficial/chainmaker-vm-docker-go:${VERSION}

update-gomod:
	cd vm_mgr && rm -rf vendor
	cd scripts && ./gomod_update.sh

gen-cdm:
	cd pb/proto && protoc -I=. --gogofaster_out=plugins=grpc:../protogo --gogofaster_opt=paths=source_relative cdm_message.proto
	cd vm_mgr/pb/proto && protoc -I=. --gogofaster_out=plugins=grpc:../protogo --gogofaster_opt=paths=source_relative cdm_message.proto

gen-dms:
	cd vm_mgr/pb_sdk/proto && protoc -I=. --gogofaster_out=plugins=grpc:../protogo --gogofaster_opt=paths=source_relative dms_message.proto

clean-test:
	cd test/scripts && ./dockerclean.sh

clean:
	cd vm_mgr && rm -rf vendor
	cd test/scripts && ./dockerclean.sh
	docker image rm chainmakerofficial/chainmaker-vm-docker-go:${VERSION}
	docker image prune -f

ci:
	make build-test
	golangci-lint run ./...
	go test -v ./...
	make clean
	
gomod:
	go get chainmaker.org/chainmaker/common/v2@develop
	go get chainmaker.org/chainmaker/localconf/v2@$(VERSION)
<<<<<<< HEAD
	go get chainmaker.org/chainmaker/logger/v2@develop
	go get chainmaker.org/chainmaker/pb-go/v2@$(VERSION)
	go get chainmaker.org/chainmaker/protocol/v2@develop
	go get chainmaker.org/chainmaker/utils/v2@develop
	go mod tidy






=======
	go get chainmaker.org/chainmaker/logger/v2@$(VERSION)
	go get chainmaker.org/chainmaker/protocol/v2@$(VERSION)
	go get chainmaker.org/chainmaker/pb-go/v2@$(VERSION)
	go get chainmaker.org/chainmaker/utils/v2@$(VERSION)
	go mod tidy
	cat go.mod|grep chainmaker
>>>>>>> d50a626a
<|MERGE_RESOLUTION|>--- conflicted
+++ resolved
@@ -1,62 +1,41 @@
-VERSION=v2.2.0_alpha_qc
-
-build-test:
-	cd test/scripts && ./prepare.sh
-
-build-image:
-	cd vm_mgr && go mod vendor
-	cd vm_mgr && docker build -t chainmakerofficial/chainmaker-vm-docker-go:${VERSION} -f Dockerfile ./
-	docker images | grep chainmaker-vm-docker-go
-
-image-push:
-	docker push chainmakerofficial/chainmaker-vm-docker-go:${VERSION}
-
-update-gomod:
-	cd vm_mgr && rm -rf vendor
-	cd scripts && ./gomod_update.sh
-
-gen-cdm:
-	cd pb/proto && protoc -I=. --gogofaster_out=plugins=grpc:../protogo --gogofaster_opt=paths=source_relative cdm_message.proto
-	cd vm_mgr/pb/proto && protoc -I=. --gogofaster_out=plugins=grpc:../protogo --gogofaster_opt=paths=source_relative cdm_message.proto
-
-gen-dms:
-	cd vm_mgr/pb_sdk/proto && protoc -I=. --gogofaster_out=plugins=grpc:../protogo --gogofaster_opt=paths=source_relative dms_message.proto
-
-clean-test:
-	cd test/scripts && ./dockerclean.sh
-
-clean:
-	cd vm_mgr && rm -rf vendor
-	cd test/scripts && ./dockerclean.sh
-	docker image rm chainmakerofficial/chainmaker-vm-docker-go:${VERSION}
-	docker image prune -f
-
-ci:
-	make build-test
-	golangci-lint run ./...
-	go test -v ./...
-	make clean
-	
-gomod:
-	go get chainmaker.org/chainmaker/common/v2@develop
-	go get chainmaker.org/chainmaker/localconf/v2@$(VERSION)
-<<<<<<< HEAD
-	go get chainmaker.org/chainmaker/logger/v2@develop
-	go get chainmaker.org/chainmaker/pb-go/v2@$(VERSION)
-	go get chainmaker.org/chainmaker/protocol/v2@develop
-	go get chainmaker.org/chainmaker/utils/v2@develop
-	go mod tidy
-
-
-
-
-
-
-=======
-	go get chainmaker.org/chainmaker/logger/v2@$(VERSION)
-	go get chainmaker.org/chainmaker/protocol/v2@$(VERSION)
-	go get chainmaker.org/chainmaker/pb-go/v2@$(VERSION)
-	go get chainmaker.org/chainmaker/utils/v2@$(VERSION)
-	go mod tidy
-	cat go.mod|grep chainmaker
->>>>>>> d50a626a
+VERSION=develop
+
+build-test:
+	cd test/scripts && ./prepare.sh
+
+build-image:
+	cd vm_mgr && go mod vendor
+	cd vm_mgr && docker build -t chainmakerofficial/chainmaker-vm-docker-go:${VERSION} -f Dockerfile ./
+	docker images | grep chainmaker-vm-docker-go
+
+image-push:
+	docker push chainmakerofficial/chainmaker-vm-docker-go:${VERSION}
+
+update-gomod:
+	cd vm_mgr && rm -rf vendor
+	cd scripts && ./gomod_update.sh
+
+gen-cdm:
+	cd pb/proto && protoc -I=. --gogofaster_out=plugins=grpc:../protogo --gogofaster_opt=paths=source_relative cdm_message.proto
+	cd vm_mgr/pb/proto && protoc -I=. --gogofaster_out=plugins=grpc:../protogo --gogofaster_opt=paths=source_relative cdm_message.proto
+
+gen-dms:
+	cd vm_mgr/pb_sdk/proto && protoc -I=. --gogofaster_out=plugins=grpc:../protogo --gogofaster_opt=paths=source_relative dms_message.proto
+
+clean-test:
+	cd test/scripts && ./dockerclean.sh
+
+clean:
+	cd vm_mgr && rm -rf vendor
+	cd test/scripts && ./dockerclean.sh
+	docker image rm chainmakerofficial/chainmaker-vm-docker-go:${VERSION}
+	docker image prune -f
+
+ci:
+	make build-test
+	golangci-lint run ./...
+	go test -v ./...
+	make clean
+
+gomod:
+	cd scripts && sh gomod_update.sh