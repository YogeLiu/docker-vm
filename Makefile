--- conflicted
+++ resolved
@@ -1,90 +1,76 @@
-<<<<<<< HEAD
-VERSION221=v2.2.2_qc
-VERSION222=v2.2.2
-=======
-VERSION=develop
->>>>>>> d85ec773
-
-BUILD_TIME = $(shell date "+%Y%m%d%H%M%S")
-GIT_BRANCH = $(shell git rev-parse --abbrev-ref HEAD)
-GIT_COMMIT = $(shell git log --pretty=format:'%h' -n 1)
-
-build-test:
-	cd test/scripts && ./prepare.sh
-
-build-image:
-	cd vm_mgr && go mod vendor
-	cd vm_mgr && docker build -t chainmakerofficial/chainmaker-vm-docker-go:${VERSION221} \
-	--build-arg BUILD_TIME=${BUILD_TIME} \
-	--build-arg GIT_BRANCH=${GIT_BRANCH} \
-	--build-arg GIT_COMMIT=${GIT_COMMIT} \
-	-f Dockerfile ./
-	docker images | grep chainmaker-vm-docker-go
-	docker image prune -f
-
-image-push:
-	docker push chainmakerofficial/chainmaker-vm-docker-go:${VERSION221}
-
-update-gomod:
-	cd vm_mgr && rm -rf vendor
-	cd scripts && ./gomod_update.sh
-
-gen-cdm:
-	cd pb/proto && protoc -I=. --gogofaster_out=plugins=grpc:../protogo --gogofaster_opt=paths=source_relative cdm_message.proto
-	cd vm_mgr/pb/proto && protoc -I=. --gogofaster_out=plugins=grpc:../protogo --gogofaster_opt=paths=source_relative cdm_message.proto
-
-gen-dms:
-	cd vm_mgr/pb_sdk/proto && protoc -I=. --gogofaster_out=plugins=grpc:../protogo --gogofaster_opt=paths=source_relative dms_message.proto
-
-clean-test:
-	cd test/scripts && ./dockerclean.sh
-
-clean:
-	cd vm_mgr && rm -rf vendor
-	cd test/scripts && ./dockerclean.sh
-	docker image rm chainmakerofficial/chainmaker-vm-docker-go:${VERSION221}
-	docker image prune -f
-
-ci:
-	make build-test
-	golangci-lint run ./...
-	make clean
-
-<<<<<<< HEAD
-gomod:
-	go get chainmaker.org/chainmaker/common/v2@$(VERSION221)
-	go get chainmaker.org/chainmaker/localconf/v2@$(VERSION221)
-	go get chainmaker.org/chainmaker/logger/v2@$(VERSION221)
-	go get chainmaker.org/chainmaker/pb-go/v2@$(VERSION221)
-	go get chainmaker.org/chainmaker/protocol/v2@$(VERSION222)
-	go get chainmaker.org/chainmaker/utils/v2@$(VERSION222)
-	go mod tidy
-
-ut:
-	./test/scripts/prepare.sh
-	make build-image
-	docker run -itd --rm -p22359:22359 -e ENV_LOG_IN_CONSOLE=true --privileged --name chaimaker_vm_test chainmakerofficial/chainmaker-vm-docker-go:${VERSION221}
-	./ut_cover.sh
-	docker stop chaimaker_vm_test
-
-version:
-	docker inspect chainmakerofficial/chainmaker-vm-docker-go:${VERSION} | jq '.[].ContainerConfig.Labels'
-
-solo:
-	./scripts/solo.sh
-
-solo-stop:
-	docker stop chainmaker_vm_solo
-
-
-=======
-ut:
-	./test/scripts/prepare.sh
-	make build-image
-	docker run -itd --rm -p22359:22359 -e ENV_USER_NUM=100 -e ENV_MAX_CONCURRENCY=20 --privileged --name chaimaker_vm_test chainmakerofficial/chainmaker-vm-docker-go:${VERSION}
-	./ut_cover.sh
-	docker stop chaimaker_vm_test
-
-gomod:
-	cd scripts && sh gomod_update.sh
->>>>>>> d85ec773
+VERSION=develop
+VERSION221=v2.2.2_qc
+VERSION222=v2.2.2
+
+BUILD_TIME = $(shell date "+%Y%m%d%H%M%S")
+GIT_BRANCH = $(shell git rev-parse --abbrev-ref HEAD)
+GIT_COMMIT = $(shell git log --pretty=format:'%h' -n 1)
+
+build-test:
+	cd test/scripts && ./prepare.sh
+
+build-image:
+	cd vm_mgr && go mod vendor
+	cd vm_mgr && docker build -t chainmakerofficial/chainmaker-vm-docker-go:${VERSION} \
+	--build-arg BUILD_TIME=${BUILD_TIME} \
+	--build-arg GIT_BRANCH=${GIT_BRANCH} \
+	--build-arg GIT_COMMIT=${GIT_COMMIT} \
+	-f Dockerfile ./
+	docker images | grep chainmaker-vm-docker-go
+	docker image prune -f
+
+image-push:
+	docker push chainmakerofficial/chainmaker-vm-docker-go:${VERSION}
+
+update-gomod:
+	cd vm_mgr && rm -rf vendor
+	cd scripts && ./gomod_update.sh
+
+gen-cdm:
+	cd pb/proto && protoc -I=. --gogofaster_out=plugins=grpc:../protogo --gogofaster_opt=paths=source_relative cdm_message.proto
+	cd vm_mgr/pb/proto && protoc -I=. --gogofaster_out=plugins=grpc:../protogo --gogofaster_opt=paths=source_relative cdm_message.proto
+
+gen-dms:
+	cd vm_mgr/pb_sdk/proto && protoc -I=. --gogofaster_out=plugins=grpc:../protogo --gogofaster_opt=paths=source_relative dms_message.proto
+
+clean-test:
+	cd test/scripts && ./dockerclean.sh
+
+clean:
+	cd vm_mgr && rm -rf vendor
+	cd test/scripts && ./dockerclean.sh
+	docker image rm chainmakerofficial/chainmaker-vm-docker-go:${VERSION}
+	docker image prune -f
+
+ci:
+	make build-test
+	golangci-lint run ./...
+	make clean
+
+gomod:
+	go get chainmaker.org/chainmaker/common/v2@$(VERSION221)
+	go get chainmaker.org/chainmaker/localconf/v2@$(VERSION221)
+	go get chainmaker.org/chainmaker/logger/v2@$(VERSION221)
+	go get chainmaker.org/chainmaker/pb-go/v2@$(VERSION221)
+	go get chainmaker.org/chainmaker/protocol/v2@$(VERSION222)
+	go get chainmaker.org/chainmaker/utils/v2@$(VERSION222)
+	go mod tidy
+
+ut:
+	./test/scripts/prepare.sh
+	make build-image
+	docker run -itd --rm -p22359:22359 -e ENV_USER_NUM=100 -e ENV_MAX_CONCURRENCY=20 --privileged --name chaimaker_vm_test chainmakerofficial/chainmaker-vm-docker-go:${VERSION}
+	./ut_cover.sh
+	docker stop chaimaker_vm_test
+
+gomod:
+	cd scripts && sh gomod_update.sh
+version:
+	docker inspect chainmakerofficial/chainmaker-vm-docker-go:${VERSION} | jq '.[].ContainerConfig.Labels'
+
+solo:
+	./scripts/solo.sh
+
+solo-stop:
+	docker stop chainmaker_vm_solo
+