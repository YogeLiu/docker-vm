--- conflicted
+++ resolved
@@ -1,61 +1,57 @@
-VERSION=v2.3.0
-
-BUILD_TIME = $(shell date "+%Y%m%d%H%M%S")
-GIT_BRANCH = $(shell git rev-parse --abbrev-ref HEAD)
-GIT_COMMIT = $(shell git log --pretty=format:'%h' -n 1)
-
-build-test:
-	cd test/scripts && ./prepare.sh
-
-build-image:
-	cd vm_mgr && go mod vendor
-<<<<<<< HEAD
-	cd vm_mgr && docker build -t chainmakerofficial/chainmaker-vm-engine:${VERSION} \
-	--build-arg BUILD_TIME=${BUILD_TIME} \
-	--build-arg GIT_BRANCH=${GIT_BRANCH} \
-	--build-arg GIT_COMMIT=${GIT_COMMIT} \
-	-f Dockerfile ./
-=======
-	cd vm_mgr && docker build -t chainmaker-vm-engine -f Dockerfile ./
-	docker tag chainmaker-vm-engine chainmakerofficial/chainmaker-vm-engine:${VERSION}
->>>>>>> 0587385c
-	docker images | grep chainmaker-vm-engine
-
-image-push:
-	docker push chainmakerofficial/chainmaker-vm-engine:${VERSION}
-
-update-gomod:
-	cd vm_mgr && rm -rf vendor
-	cd scripts && ./gomod_update.sh
-
-gen-dockervm-pb:
-	cd pb/proto && protoc -I=. --gogofaster_out=plugins=grpc:../protogo --gogofaster_opt=paths=source_relative dockervm_message.proto
-	cd vm_mgr/pb/proto && protoc -I=. --gogofaster_out=plugins=grpc:../protogo --gogofaster_opt=paths=source_relative dockervm_message.proto
-
-clean-test:
-	cd test/scripts && ./dockerclean.sh
-
-clean:
-	cd vm_mgr && rm -rf vendor
-	cd test/scripts && ./dockerclean.sh
-	docker image rm chainmakerofficial/chainmaker-vm-engine:${VERSION}
-	docker image prune -f
-
-ci:
-	golangci-lint run ./...
-#	make build-test
-#	make clean
-
-gomod:
-	cd scripts && sh gomod_update.sh
-
-ut:
-	./test/scripts/prepare.sh
-	make build-image
-	# UDS: docker run -itd --rm -v $(shell pwd)/data/org1/docker-go:/mount -v $(shell pwd)/log/org1/dockervm:/log --privileged --name chaimaker_vm_test chainmakerofficial/chainmaker-vm-engine:${VERSION}
-	docker run -itd --net=host --privileged --name chaimaker_vm_test chainmakerofficial/chainmaker-vm-engine:${VERSION}
-	sh ./ut_cover.sh
-	docker stop chaimaker_vm_test
-
-version:
+VERSION=v2.3.0
+
+BUILD_TIME = $(shell date "+%Y%m%d%H%M%S")
+GIT_BRANCH = $(shell git rev-parse --abbrev-ref HEAD)
+GIT_COMMIT = $(shell git log --pretty=format:'%h' -n 1)
+
+build-test:
+	cd test/scripts && ./prepare.sh
+
+build-image:
+	cd vm_mgr && go mod vendor
+	cd vm_mgr && docker build -t chainmaker-vm-engine \
+	--build-arg BUILD_TIME=${BUILD_TIME} \
+	--build-arg GIT_BRANCH=${GIT_BRANCH} \
+	--build-arg GIT_COMMIT=${GIT_COMMIT} \
+	-f Dockerfile ./
+	docker tag chainmaker-vm-engine chainmakerofficial/chainmaker-vm-engine:${VERSION}
+	docker images | grep chainmaker-vm-engine
+
+image-push:
+	docker push chainmakerofficial/chainmaker-vm-engine:${VERSION}
+
+update-gomod:
+	cd vm_mgr && rm -rf vendor
+	cd scripts && ./gomod_update.sh
+
+gen-dockervm-pb:
+	cd pb/proto && protoc -I=. --gogofaster_out=plugins=grpc:../protogo --gogofaster_opt=paths=source_relative dockervm_message.proto
+	cd vm_mgr/pb/proto && protoc -I=. --gogofaster_out=plugins=grpc:../protogo --gogofaster_opt=paths=source_relative dockervm_message.proto
+
+clean-test:
+	cd test/scripts && ./dockerclean.sh
+
+clean:
+	cd vm_mgr && rm -rf vendor
+	cd test/scripts && ./dockerclean.sh
+	docker image rm chainmakerofficial/chainmaker-vm-engine:${VERSION}
+	docker image prune -f
+
+ci:
+	golangci-lint run ./...
+#	make build-test
+#	make clean
+
+gomod:
+	cd scripts && sh gomod_update.sh
+
+ut:
+	./test/scripts/prepare.sh
+	make build-image
+	# UDS: docker run -itd --rm -v $(shell pwd)/data/org1/docker-go:/mount -v $(shell pwd)/log/org1/dockervm:/log --privileged --name chaimaker_vm_test chainmakerofficial/chainmaker-vm-engine:${VERSION}
+	docker run -itd --net=host --privileged --name chaimaker_vm_test chainmakerofficial/chainmaker-vm-engine:${VERSION}
+	sh ./ut_cover.sh
+	docker stop chaimaker_vm_test
+
+version:
 	docker inspect chainmakerofficial/chainmaker-vm-engine:${VERSION} | jq '.[].ContainerConfig.Labels'