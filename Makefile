--- conflicted
+++ resolved
@@ -1,62 +1,43 @@
-<<<<<<< HEAD
-VERSION=v2.1.0
-=======
-VERSION=develop
->>>>>>> 61e8a7b8
-
-build-test:
-	cd test/scripts && ./prepare.sh
-
-gen-cdm:
-	cd pb/proto && protoc -I=. --gogofaster_out=plugins=grpc:../protogo --gogofaster_opt=paths=source_relative cdm_message.proto
-	cd vm_mgr/pb/proto && protoc -I=. --gogofaster_out=plugins=grpc:../protogo --gogofaster_opt=paths=source_relative cdm_message.proto
-
-gen-dms:
-	cd vm_mgr/pb_sdk/proto && protoc -I=. --gogofaster_out=plugins=grpc:../protogo --gogofaster_opt=paths=source_relative dms_message.proto
-
-build-vendor:
-	cd vm_mgr && go mod vendor
-
-build-image:
-	cd vm_mgr && go mod vendor
-<<<<<<< HEAD
-	cd vm_mgr && docker build -t chainmakerofficial/chainmaker-vm-docker-go:v2.1.0 -f Dockerfile ./
-	docker images | grep chainmaker-vm-docker-go
-
-image-push:
-	docker push chainmakerofficial/chainmaker-vm-docker-go:v2.1.0
-=======
-	cd vm_mgr && docker build -t chainmakerofficial/chainmaker-vm-docker-go:${VERSION} -f Dockerfile ./
-	docker images | grep chainmaker-vm-docker-go
-
-image-push:
-	docker push chainmakerofficial/chainmaker-vm-docker-go:${VERSION}
->>>>>>> 61e8a7b8
-
-update-gomod:
-	cd vm_mgr && rm -rf vendor
-	cd scripts && ./gomod_update.sh
-
-clean:
-	cd vm_mgr && rm -rf vendor
-<<<<<<< HEAD
-	docker image rm chainmakerofficial/chainmaker-vm-docker-go:v2.1.0
-	docker image prune -f
-=======
->>>>>>> 61e8a7b8
-	cd test/scripts && ./dockerclean.sh
-	docker image rm chainmakerofficial/chainmaker-vm-docker-go:${VERSION}
-	docker image prune -f
-
-
-ci:
-	make build-test
-	golangci-lint run ./...
-	go test ./...
-	make clean
-
-
-
-
-
-
+VERSION=v2.1.0
+
+build-test:
+	cd test/scripts && ./prepare.sh
+
+gen-cdm:
+	cd pb/proto && protoc -I=. --gogofaster_out=plugins=grpc:../protogo --gogofaster_opt=paths=source_relative cdm_message.proto
+	cd vm_mgr/pb/proto && protoc -I=. --gogofaster_out=plugins=grpc:../protogo --gogofaster_opt=paths=source_relative cdm_message.proto
+
+gen-dms:
+	cd vm_mgr/pb_sdk/proto && protoc -I=. --gogofaster_out=plugins=grpc:../protogo --gogofaster_opt=paths=source_relative dms_message.proto
+
+build-vendor:
+	cd vm_mgr && go mod vendor
+
+build-image:
+	cd vm_mgr && go mod vendor
+	cd vm_mgr && docker build -t chainmakerofficial/chainmaker-vm-docker-go:${VERSION} -f Dockerfile ./
+	docker images | grep chainmaker-vm-docker-go
+
+image-push:
+	docker push chainmakerofficial/chainmaker-vm-docker-go:${VERSION}
+
+update-gomod:
+	cd vm_mgr && rm -rf vendor
+	cd scripts && ./gomod_update.sh
+
+clean:
+	cd vm_mgr && rm -rf vendor
+	cd test/scripts && ./dockerclean.sh
+	docker image rm chainmakerofficial/chainmaker-vm-docker-go:${VERSION}
+	docker image prune -f
+
+ci:
+	make build-test
+	golangci-lint run ./...
+	go test ./...
+	make clean
+
+
+
+
+