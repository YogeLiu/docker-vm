/*
Copyright (C) THL A29 Limited, a Tencent company. All rights reserved.

SPDX-License-Identifier: Apache-2.0
*/

package gas

import (
	"encoding/json"
	"errors"

	"chainmaker.org/chainmaker/pb-go/v2/common"
	"chainmaker.org/chainmaker/protocol/v2"
	"chainmaker.org/chainmaker/utils/v2"
)

const (
	// function list gas price
	GetArgsGasPrice               uint64 = 1
	GetStateGasPrice              uint64 = 1
	PutStateGasPrice              uint64 = 10
	DelStateGasPrice              uint64 = 10
	GetCreatorOrgIdGasPrice       uint64 = 1
	GetCreatorRoleGasPrice        uint64 = 1
	GetCreatorPkGasPrice          uint64 = 1
	GetSenderOrgIdGasPrice        uint64 = 1
	GetSenderRoleGasPrice         uint64 = 1
	GetSenderPkGasPrice           uint64 = 1
	GetBlockHeightGasPrice        uint64 = 1
	GetTxIdGasPrice               uint64 = 1
	GetTimeStampPrice             uint64 = 1
	EmitEventGasPrice             uint64 = 5
	LogGasPrice                   uint64 = 5
	KvIteratorCreateGasPrice      uint64 = 1
	KvPreIteratorCreateGasPrice   uint64 = 1
	KvIteratorHasNextGasPrice     uint64 = 1
	KvIteratorNextGasPrice        uint64 = 1
	KvIteratorCloseGasPrice       uint64 = 1
	KeyHistoryIterCreateGasPrice  uint64 = 1
	KeyHistoryIterHasNextGasPrice uint64 = 1
	KeyHistoryIterNextGasPrice    uint64 = 1
	KeyHistoryIterCloseGasPrice   uint64 = 1
	GetSenderAddressGasPrice      uint64 = 1

	// special parameters passed to contract
	ContractParamCreatorOrgId = "__creator_org_id__"
	ContractParamCreatorRole  = "__creator_role__"
	ContractParamCreatorPk    = "__creator_pk__"
	ContractParamSenderOrgId  = "__sender_org_id__"
	ContractParamSenderRole   = "__sender_role__"
	ContractParamSenderPk     = "__sender_pk__"
	ContractParamBlockHeight  = "__block_height__"
	ContractParamTxId         = "__tx_id__"
	ContractParamTxTimeStamp  = "__tx_time_stamp__"

	// method
	initContract    = "init_contract"
	upgradeContract = "upgrade"

	// upgrade contract base gas used
	calcBaseGas uint64 = 1000

	// invoke contract base gas used
	defaultInvokeBaseGas uint64 = 10000

	// init function gas used
	initFuncGas uint64 = 1250
)

func GetArgsGasUsed(gasUsed uint64, args map[string]string) (uint64, error) {
	argsBytes, err := json.Marshal(args)
	if err != nil {
		return 0, err
	}
	gasUsed += uint64(len(argsBytes)) * GetArgsGasPrice
	if CheckGasLimit(gasUsed) {
		return 0, errors.New("over gas limited ")
	}
	return gasUsed, nil
}

func GetSenderAddressGasUsed(gasUsed uint64) (uint64, error) {
	gasUsed += 10 * GetSenderAddressGasPrice
	if CheckGasLimit(gasUsed) {
		return 0, errors.New("over gas limited")
	}
	return gasUsed, nil
}

func CreateKeyHistoryIterGasUsed(gasUsed uint64) (uint64, error) {
	gasUsed += 10 * KeyHistoryIterCreateGasPrice
	if CheckGasLimit(gasUsed) {
		return 0, errors.New("over gas limited")
	}
	return gasUsed, nil
}

func ConsumeKeyHistoryIterGasUsed(gasUsed uint64) (uint64, error) {
	gasUsed += 10 * KeyHistoryIterHasNextGasPrice
	if CheckGasLimit(gasUsed) {
		return 0, errors.New("over gas limited")
	}
	return gasUsed, nil
}

func CreateKvIteratorGasUsed(gasUsed uint64) (uint64, error) {
	gasUsed += 10 * KvIteratorCreateGasPrice
	if CheckGasLimit(gasUsed) {
		return 0, errors.New("over gas limited")
	}
	return gasUsed, nil
}

func ConsumeKvIteratorGasUsed(gasUsed uint64) (uint64, error) {
	gasUsed += 10 * KvIteratorNextGasPrice
	if CheckGasLimit(gasUsed) {
		return 0, errors.New("over gas limited")
	}

	return gasUsed, nil
}

func GetStateGasUsed(gasUsed uint64, value []byte) (uint64, error) {
	gasUsed += uint64(len(value)) * GetStateGasPrice
	if CheckGasLimit(gasUsed) {
		return 0, errors.New("over gas limited ")
	}
	return gasUsed, nil
}

func PutStateGasUsed(gasUsed uint64, contractName, key, field string, value []byte) (uint64, error) {
	gasUsed += (uint64(len(value)) + uint64(len([]byte(contractName+key+field)))) * PutStateGasPrice
	if CheckGasLimit(gasUsed) {
		return 0, errors.New("over gas limited ")
	}
	return gasUsed, nil
}

func DelStateGasUsed(gasUsed uint64, value []byte) (uint64, error) {
	gasUsed += uint64(len(value)) * DelStateGasPrice
	if CheckGasLimit(gasUsed) {
		return 0, errors.New("over gas limited ")
	}
	return gasUsed, nil
}

func EmitEventGasUsed(gasUsed uint64, contractEvent *common.ContractEvent) (uint64, error) {
	contractEventBytes, err := json.Marshal(contractEvent)
	if err != nil {
		return 0, err
	}

	gasUsed += uint64(len(contractEventBytes)) * EmitEventGasPrice
	if CheckGasLimit(gasUsed) {
		return 0, errors.New("over gas limited ")
	}
	return gasUsed, nil
}

func InitFuncGasUsed(gasUsed, configDefaultGas uint64) (uint64, error) {
	gasUsed = getInitFuncGasUsed(gasUsed, configDefaultGas)
	if CheckGasLimit(gasUsed) {
		return 0, errors.New("over gas limited ")
	}

	return gasUsed, nil

}

func InitFuncGasUsedOld(gasUsed uint64, parameters map[string][]byte, keys ...string) (uint64, error) {
	if !checkKeys(parameters, keys...) {
		return 0, errors.New("check init key exist")
	}

	gasUsed = getInitFuncGasUsedOld(gasUsed, parameters)
	if CheckGasLimit(gasUsed) {
		return 0, errors.New("over gas limited ")
	}

	return gasUsed, nil

}

<<<<<<< HEAD
func ContractGasUsed(txSimContext protocol.TxSimContext, gasUsed uint64, method string,
	contractName string, byteCode []byte) (uint64, error) {
=======
func getInitFuncGasUsedOld(gasUsed uint64, args map[string][]byte) uint64 {
	return gasUsed +
		defaultInvokeBaseGas +
		uint64(len(args[ContractParamCreatorOrgId]))*GetCreatorOrgIdGasPrice +
		uint64(len(args[ContractParamBlockHeight]))*GetBlockHeightGasPrice +
		uint64(len(args[ContractParamCreatorPk]))*GetCreatorPkGasPrice +
		uint64(len(args[ContractParamCreatorRole]))*GetCreatorRoleGasPrice +
		uint64(len(args[ContractParamSenderOrgId]))*GetSenderOrgIdGasPrice +
		uint64(len(args[ContractParamTxId]))*GetTxIdGasPrice +
		uint64(len(args[ContractParamSenderRole]))*GetSenderRoleGasPrice +
		uint64(len(args[ContractParamSenderPk]))*GetSenderPkGasPrice +
		uint64(len(args[ContractParamTxTimeStamp]))*GetTimeStampPrice
}

func checkKeys(args map[string][]byte, keys ...string) bool {
	for _, key := range keys {
		if _, ok := args[key]; !ok {
			return false
		}
	}
	return true
}

func ContractGasUsed(gasUsed uint64, method string, contractName string, byteCode []byte) (uint64, error) {
>>>>>>> 9816a868
	if method == initContract {
		gasUsed += (uint64(len([]byte(contractName+utils.PrefixContractByteCode))) +
			uint64(len(byteCode))) * PutStateGasPrice
	}

	blockVersion := txSimContext.GetBlockVersion()
	if method == upgradeContract {
		if blockVersion < 220 {
			oldByteCode, err := txSimContext.Get(contractName, []byte(utils.PrefixContractByteCode))
			if err != nil {
				return 0, err
			}
			gasUsed += upgradeContractGasUsed(gasUsed, byteCode, oldByteCode)
		} else {
			gasUsed += uint64(len(byteCode)) * PutStateGasPrice
		}
	}

	if CheckGasLimit(gasUsed) {
		return 0, errors.New("over gas limited ")
	}
	return gasUsed, nil
}

<<<<<<< HEAD
func upgradeContractGasUsed(gasUsed uint64, byteCode, oldByteCode []byte) uint64 {
	diff := len(byteCode) - len(oldByteCode)
	if diff < 0 {
		gasUsed += calcBaseGas
	} else {
		gasUsed += uint64(diff) * PutStateGasPrice
	}
	return gasUsed
}

func checkKeys(args map[string][]byte, keys ...string) bool {
	for _, key := range keys {
		if _, ok := args[key]; !ok {
			return false
		}
=======
func getInitFuncGasUsed(gasUsed, configDefaultGas uint64) uint64 {
	// if config not set default gas
	if configDefaultGas == 0 {
		return gasUsed + defaultInvokeBaseGas + initFuncGas
>>>>>>> 9816a868
	}
	return gasUsed + configDefaultGas + initFuncGas

}

func CheckGasLimit(gasUsed uint64) bool {
	return gasUsed > protocol.GasLimit
}<|MERGE_RESOLUTION|>--- conflicted
+++ resolved
@@ -58,9 +58,6 @@
 	initContract    = "init_contract"
 	upgradeContract = "upgrade"
 
-	// upgrade contract base gas used
-	calcBaseGas uint64 = 1000
-
 	// invoke contract base gas used
 	defaultInvokeBaseGas uint64 = 10000
 
@@ -182,10 +179,6 @@
 
 }
 
-<<<<<<< HEAD
-func ContractGasUsed(txSimContext protocol.TxSimContext, gasUsed uint64, method string,
-	contractName string, byteCode []byte) (uint64, error) {
-=======
 func getInitFuncGasUsedOld(gasUsed uint64, args map[string][]byte) uint64 {
 	return gasUsed +
 		defaultInvokeBaseGas +
@@ -210,53 +203,25 @@
 }
 
 func ContractGasUsed(gasUsed uint64, method string, contractName string, byteCode []byte) (uint64, error) {
->>>>>>> 9816a868
 	if method == initContract {
 		gasUsed += (uint64(len([]byte(contractName+utils.PrefixContractByteCode))) +
 			uint64(len(byteCode))) * PutStateGasPrice
 	}
 
-	blockVersion := txSimContext.GetBlockVersion()
 	if method == upgradeContract {
-		if blockVersion < 220 {
-			oldByteCode, err := txSimContext.Get(contractName, []byte(utils.PrefixContractByteCode))
-			if err != nil {
-				return 0, err
-			}
-			gasUsed += upgradeContractGasUsed(gasUsed, byteCode, oldByteCode)
-		} else {
-			gasUsed += uint64(len(byteCode)) * PutStateGasPrice
-		}
-	}
-
-	if CheckGasLimit(gasUsed) {
-		return 0, errors.New("over gas limited ")
-	}
-	return gasUsed, nil
-}
-
-<<<<<<< HEAD
-func upgradeContractGasUsed(gasUsed uint64, byteCode, oldByteCode []byte) uint64 {
-	diff := len(byteCode) - len(oldByteCode)
-	if diff < 0 {
-		gasUsed += calcBaseGas
-	} else {
-		gasUsed += uint64(diff) * PutStateGasPrice
-	}
-	return gasUsed
-}
-
-func checkKeys(args map[string][]byte, keys ...string) bool {
-	for _, key := range keys {
-		if _, ok := args[key]; !ok {
-			return false
-		}
-=======
+		gasUsed += uint64(len(byteCode)) * PutStateGasPrice
+	}
+
+	if CheckGasLimit(gasUsed) {
+		return 0, errors.New("over gas limited ")
+	}
+	return gasUsed, nil
+}
+
 func getInitFuncGasUsed(gasUsed, configDefaultGas uint64) uint64 {
 	// if config not set default gas
 	if configDefaultGas == 0 {
 		return gasUsed + defaultInvokeBaseGas + initFuncGas
->>>>>>> 9816a868
 	}
 	return gasUsed + configDefaultGas + initFuncGas
 
