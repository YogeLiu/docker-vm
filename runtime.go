--- conflicted
+++ resolved
@@ -162,17 +162,10 @@
 		case recvMsg := <-responseCh:
 			switch recvMsg.Type {
 			case protogo.CDMType_CDM_TYPE_GET_BYTECODE:
-<<<<<<< HEAD
-				r.Log.Debugf("tx [%s] start get bytecode [%v]", txId, recvMsg.TxId)
-				getByteCodeResponse := r.handleGetByteCodeRequest(txId, recvMsg, byteCode)
-				r.Client.GetStateResponseSendCh() <- getByteCodeResponse
-				r.Log.Debugf("tx [%s] finish get bytecode [%v]", txId, getByteCodeResponse.ResultCode)
-=======
 				r.Log.Debugf("tx [%s] start get bytecode [%v]", uniqueTxKey, recvMsg)
 				getByteCodeResponse := r.handleGetByteCodeRequest(uniqueTxKey, recvMsg, byteCode, txSimContext)
 				r.Client.GetStateResponseSendCh() <- getByteCodeResponse
 				r.Log.Debugf("tx [%s] finish get bytecode [%v]", uniqueTxKey, getByteCodeResponse)
->>>>>>> 3f345443
 
 			case protogo.CDMType_CDM_TYPE_GET_STATE:
 				r.Log.Debugf("tx [%s] start get state [%v]", uniqueTxKey, recvMsg)
@@ -1067,23 +1060,22 @@
 	contractPathWithoutVersion := filepath.Join(contractDir, contractName)
 	contractPathWithVersion := filepath.Join(contractDir, contractNameAndVersion)
 
-<<<<<<< HEAD
-	_, err := os.Stat(contractPathWithVersion)
+	_, err = os.Stat(contractPathWithVersion)
 	if err != nil {
 		if errors.Is(err, os.ErrNotExist) {
 			// save bytecode to disk
-			err := r.saveBytesToDisk(byteCode, contractZipPath)
+			err = r.saveBytesToDisk(byteCode, contractZipPath)
 			if err != nil {
-				r.Log.Errorf("fail to save bytecode to disk: %s", err)
+				r.Log.Errorf("[%s] fail to save bytecode to path [%s]: %s", txId, contractZipPath, err)
 				response.Message = err.Error()
 				return response
 			}
 
 			// extract 7z file
-			unzipCommand := fmt.Sprintf("7z e %s -o%s -y", contractZipPath, contractDir) // contract1
+			unzipCommand := fmt.Sprintf("7z e %s -o%s -y", contractZipPath, contractDir) // e.g: contract1
 			err = r.runCmd(unzipCommand)
 			if err != nil {
-				r.Log.Errorf("fail to extract contract: %s", err)
+				r.Log.Errorf("[%s] fail to extract contract: %s, extract command: [%s]", txId, err, unzipCommand)
 				response.Message = err.Error()
 				return response
 			}
@@ -1091,7 +1083,8 @@
 			// remove 7z file
 			err = os.Remove(contractZipPath)
 			if err != nil {
-				r.Log.Errorf("fail to remove zipped file: %s", err)
+				r.Log.Errorf("[%s] fail to remove zipped file: %s, path of should removed file is: [%s]", txId, err,
+					contractZipPath)
 				response.Message = err.Error()
 				return response
 			}
@@ -1099,66 +1092,31 @@
 			// replace contract name to contractName:version
 			err = os.Rename(contractPathWithoutVersion, contractPathWithVersion)
 			if err != nil {
-				r.Log.Errorf("fail to rename original file name: %s, "+
-					"please make sure contract name should be same as zipped file", err)
+				r.Log.Errorf("[%s] fail to rename contract name: %s, "+
+					"please make sure contract name should be same as contract name (first input name) while compiling",
+					txId, err)
 				response.Message = err.Error()
 				return response
 			}
 
 		} else {
-			// file may or may not exist.
+			// file may or may not exist, just run into another problem.
 			r.Log.Errorf("read file failed", err)
 			response.Message = err.Error()
 			return response
 
 		}
-=======
-	// save bytecode to disk
-	err = r.saveBytesToDisk(byteCode, contractZipPath)
-	if err != nil {
-		r.Log.Errorf("[%s] fail to save bytecode to path [%s]: %s", txId, contractZipPath, err)
+	}
+
+	contractByteCode, err := ioutil.ReadFile(contractPathWithVersion)
+	if err != nil {
+		r.Log.Errorf("fail to load contract executable file: %s, ", err)
 		response.Message = err.Error()
 		return response
 	}
 
-	// extract 7z file
-	unzipCommand := fmt.Sprintf("7z e %s -o%s -y", contractZipPath, contractDir) // e.g: contract1
-	err = r.runCmd(unzipCommand)
-	if err != nil {
-		r.Log.Errorf("[%s] fail to extract contract: %s, extract command: [%s]", txId, err, unzipCommand)
-		response.Message = err.Error()
-		return response
-	}
-
-	// remove 7z file
-	err = os.Remove(contractZipPath)
-	if err != nil {
-		r.Log.Errorf("[%s] fail to remove zipped file: %s, path of should removed file is: [%s]", txId, err,
-			contractZipPath)
-		response.Message = err.Error()
-		return response
->>>>>>> 3f345443
-	}
-
-	contractByteCode, err := ioutil.ReadFile(contractPathWithVersion)
-	if err != nil {
-<<<<<<< HEAD
-		r.Log.Errorf("fail to load contract executable file: %s, ", err)
-=======
-		r.Log.Errorf("[%s] fail to rename contract name: %s, "+
-			"please make sure contract name should be same as contract name (first input name) while compiling",
-			txId, err)
->>>>>>> 3f345443
-		response.Message = err.Error()
-		return response
-	}
-
 	response.ResultCode = protocol.ContractSdkSignalResultSuccess
-<<<<<<< HEAD
 	response.Payload = contractByteCode
-=======
-	response.Payload = []byte(contractNameAndVersion)
->>>>>>> 3f345443
 
 	return response
 }
