/*
Copyright (C) BABEC. All rights reserved.

SPDX-License-Identifier: Apache-2.0
*/
package test

<<<<<<< HEAD
//import (
//	"fmt"
//	"io/ioutil"
//	"log"
//	"sync"
//	"testing"
//	"time"
//
//	"chainmaker.org/chainmaker/logger/v2"
//	commonPb "chainmaker.org/chainmaker/pb-go/v2/common"
//	docker_go "chainmaker.org/chainmaker/vm-docker-go"
//)
//
//const (
//	contractName = "contract_fact_cut01"
//)
//
//func TestDockerGoMemory(t *testing.T) {
//
//	//step1: get chainmaker configuration setting from mocked data
//	fmt.Printf("=== step 1 load mocked chainmaker configuration file ===\n")
//	cmConfig, err := getMockedCMConfig()
//	if err != nil {
//		log.Fatalf("get the mocked chainmaker configuration failed %v\n", err)
//	}
//
//	//step2: generate a docker manager instance
//	fmt.Printf("=== step 2 Create docker instance ===\n")
//	mockDockerManager = docker_go.NewDockerManager(chainId, cmConfig)
//
//	//step3: start docker VM
//	fmt.Printf("=== step 3 start Docker VM ===\n")
//	dockerContainErr := mockDockerManager.StartVM()
//	if dockerContainErr != nil {
//		log.Fatalf("start docmer manager instance failed %v\n", dockerContainErr)
//	}
//
//	//step4: mock contractId, contractBin
//	fmt.Printf("======step4 mock contractId and txContext=======\n")
//	mockContractId = &commonPb.Contract{
//		Name:        contractName,
//		Version:     ContractVersionTest,
//		RuntimeType: commonPb.RuntimeType_DOCKER_GO,
//	}
//	mockTxContext = initMockSimContext(t)
//
//	filePath := fmt.Sprintf("./testdata/%s.7z", contractName)
//	contractBin, contractFileErr := ioutil.ReadFile(filePath)
//	if contractFileErr != nil {
//		log.Fatal(fmt.Errorf("get byte code failed %v", contractFileErr))
//	}
//
//	//step5: create new NewRuntimeInstance -- for create user contract
//	fmt.Printf("=== step 5 create new runtime instance ===\n")
//	mockLogger := logger.GetLogger(logger.MODULE_VM)
//	mockRuntimeInstance, err = mockDockerManager.NewRuntimeInstance(nil, chainId, "",
//		"", nil, nil, mockLogger)
//	if err != nil {
//		log.Fatal(fmt.Errorf("get byte code failed %v", err))
//	}
//
//	//step6: invoke user contract --- create user contract
//	fmt.Printf("=== step 6 init user contract ===\n")
//	parameters := generateInitParams()
//	result, _ := mockRuntimeInstance.Invoke(mockContractId, initMethod, contractBin, parameters,
//		mockTxContext, uint64(123))
//	if result.Code == 0 {
//		fmt.Printf("deploy user contract successfully\n")
//	}
//
//	//testMultipleTxs(mockLogger)
//
//	fmt.Println("tear down")
//	tearDownTest()
//}
//
//func testMultipleTxs(mockLogger *logger.CMLogger) {
//	fmt.Println("--------- Ready to analysis --------------")
//	time.Sleep(20 * time.Second)
//	fmt.Println("---------- Start -------------------------")
//
//	mockTxContext.EXPECT().Put(contractName, []byte("key"), []byte("name")).Return(nil).AnyTimes()
//
//	loopNum := 2000
//	threadNum := 300
//
//	for loopIndex := 0; loopIndex < loopNum; loopIndex++ {
//
//		wg := sync.WaitGroup{}
//
//		for threadIndex := 0; threadIndex < threadNum; threadIndex++ {
//
//			wg.Add(1)
//
//			go func(i int) {
//
//				newRuntimeInstance, _ := mockDockerManager.NewRuntimeInstance(nil, chainId, "",
//					"", nil, nil, mockLogger)
//
//				newContractId := &commonPb.Contract{
//					Name:        contractName,
//					Version:     ContractVersionTest,
//					RuntimeType: commonPb.RuntimeType_DOCKER_GO,
//				}
//
//				parameters := generateInitParams()
//				parameters["method"] = []byte("save")
//				parameters["file_key"] = []byte("key")
//				parameters["file_name"] = []byte("name")
//
//				newRuntimeInstance.Invoke(newContractId, invokeMethod, nil, parameters,
//					mockTxContext, uint64(123))
//
//				wg.Done()
//
//			}(threadIndex)
//		}
//
//		wg.Wait()
//		fmt.Printf("finished %d loop, each loop has %d txs\n", loopIndex, threadNum)
//	}
//
//	fmt.Println("--------- Finished analysis --------------")
//	time.Sleep(30 * time.Second)
//}
=======
import (
	"fmt"
	"io/ioutil"
	"log"
	"sync"
	"testing"
	"time"

	"chainmaker.org/chainmaker/logger/v2"
	commonPb "chainmaker.org/chainmaker/pb-go/v2/common"
	docker_go "chainmaker.org/chainmaker/vm-docker-go/v2"
)

const (
	contractName = "contract_fact_cut01"
)

func TestDockerGoMemory(t *testing.T) {

	//step1: get chainmaker configuration setting from mocked data
	fmt.Printf("=== step 1 load mocked chainmaker configuration file ===\n")
	cmConfig, err := getMockedCMConfig()
	if err != nil {
		log.Fatalf("get the mocked chainmaker configuration failed %v\n", err)
	}

	//step2: generate a docker manager instance
	fmt.Printf("=== step 2 Create docker instance ===\n")
	mockDockerManager = docker_go.NewDockerManager(chainId, cmConfig)

	//step3: start docker VM
	fmt.Printf("=== step 3 start Docker VM ===\n")
	dockerContainErr := mockDockerManager.StartVM()
	if dockerContainErr != nil {
		log.Fatalf("start docmer manager instance failed %v\n", dockerContainErr)
	}

	//step4: mock contractId, contractBin
	fmt.Printf("======step4 mock contractId and txContext=======\n")
	mockContractId = &commonPb.Contract{
		Name:        contractName,
		Version:     ContractVersionTest,
		RuntimeType: commonPb.RuntimeType_DOCKER_GO,
	}
	mockTxContext = initMockSimContext(t)

	filePath := fmt.Sprintf("./testdata/%s.7z", contractName)
	contractBin, contractFileErr := ioutil.ReadFile(filePath)
	if contractFileErr != nil {
		log.Fatal(fmt.Errorf("get byte code failed %v", contractFileErr))
	}

	//step5: create new NewRuntimeInstance -- for create user contract
	fmt.Printf("=== step 5 create new runtime instance ===\n")
	mockLogger := logger.GetLogger(logger.MODULE_VM)
	mockRuntimeInstance, err = mockDockerManager.NewRuntimeInstance(nil, chainId, "",
		"", nil, nil, mockLogger)
	if err != nil {
		log.Fatal(fmt.Errorf("get byte code failed %v", err))
	}

	//step6: invoke user contract --- create user contract
	fmt.Printf("=== step 6 init user contract ===\n")
	parameters := generateInitParams()
	result, _ := mockRuntimeInstance.Invoke(mockContractId, initMethod, contractBin, parameters,
		mockTxContext, uint64(123))
	if result.Code == 0 {
		fmt.Printf("deploy user contract successfully\n")
	}

	//testMultipleTxs(mockLogger)

	fmt.Println("tear down")
	tearDownTest()
}

func testMultipleTxs(mockLogger *logger.CMLogger) {
	fmt.Println("--------- Ready to analysis --------------")
	time.Sleep(20 * time.Second)
	fmt.Println("---------- Start -------------------------")

	mockTxContext.EXPECT().Put(contractName, []byte("key"), []byte("name")).Return(nil).AnyTimes()

	loopNum := 2000
	threadNum := 300

	for loopIndex := 0; loopIndex < loopNum; loopIndex++ {

		wg := sync.WaitGroup{}

		for threadIndex := 0; threadIndex < threadNum; threadIndex++ {

			wg.Add(1)

			go func(i int) {

				newRuntimeInstance, _ := mockDockerManager.NewRuntimeInstance(nil, chainId, "",
					"", nil, nil, mockLogger)

				newContractId := &commonPb.Contract{
					Name:        contractName,
					Version:     ContractVersionTest,
					RuntimeType: commonPb.RuntimeType_DOCKER_GO,
				}

				parameters := generateInitParams()
				parameters["method"] = []byte("save")
				parameters["file_key"] = []byte("key")
				parameters["file_name"] = []byte("name")

				newRuntimeInstance.Invoke(newContractId, invokeMethod, nil, parameters,
					mockTxContext, uint64(123))

				wg.Done()

			}(threadIndex)
		}

		wg.Wait()
		fmt.Printf("finished %d loop, each loop has %d txs\n", loopIndex, threadNum)
	}

	fmt.Println("--------- Finished analysis --------------")
	time.Sleep(30 * time.Second)
}
>>>>>>> dbf25616
<|MERGE_RESOLUTION|>--- conflicted
+++ resolved
@@ -5,133 +5,6 @@
 */
 package test
 
-<<<<<<< HEAD
-//import (
-//	"fmt"
-//	"io/ioutil"
-//	"log"
-//	"sync"
-//	"testing"
-//	"time"
-//
-//	"chainmaker.org/chainmaker/logger/v2"
-//	commonPb "chainmaker.org/chainmaker/pb-go/v2/common"
-//	docker_go "chainmaker.org/chainmaker/vm-docker-go"
-//)
-//
-//const (
-//	contractName = "contract_fact_cut01"
-//)
-//
-//func TestDockerGoMemory(t *testing.T) {
-//
-//	//step1: get chainmaker configuration setting from mocked data
-//	fmt.Printf("=== step 1 load mocked chainmaker configuration file ===\n")
-//	cmConfig, err := getMockedCMConfig()
-//	if err != nil {
-//		log.Fatalf("get the mocked chainmaker configuration failed %v\n", err)
-//	}
-//
-//	//step2: generate a docker manager instance
-//	fmt.Printf("=== step 2 Create docker instance ===\n")
-//	mockDockerManager = docker_go.NewDockerManager(chainId, cmConfig)
-//
-//	//step3: start docker VM
-//	fmt.Printf("=== step 3 start Docker VM ===\n")
-//	dockerContainErr := mockDockerManager.StartVM()
-//	if dockerContainErr != nil {
-//		log.Fatalf("start docmer manager instance failed %v\n", dockerContainErr)
-//	}
-//
-//	//step4: mock contractId, contractBin
-//	fmt.Printf("======step4 mock contractId and txContext=======\n")
-//	mockContractId = &commonPb.Contract{
-//		Name:        contractName,
-//		Version:     ContractVersionTest,
-//		RuntimeType: commonPb.RuntimeType_DOCKER_GO,
-//	}
-//	mockTxContext = initMockSimContext(t)
-//
-//	filePath := fmt.Sprintf("./testdata/%s.7z", contractName)
-//	contractBin, contractFileErr := ioutil.ReadFile(filePath)
-//	if contractFileErr != nil {
-//		log.Fatal(fmt.Errorf("get byte code failed %v", contractFileErr))
-//	}
-//
-//	//step5: create new NewRuntimeInstance -- for create user contract
-//	fmt.Printf("=== step 5 create new runtime instance ===\n")
-//	mockLogger := logger.GetLogger(logger.MODULE_VM)
-//	mockRuntimeInstance, err = mockDockerManager.NewRuntimeInstance(nil, chainId, "",
-//		"", nil, nil, mockLogger)
-//	if err != nil {
-//		log.Fatal(fmt.Errorf("get byte code failed %v", err))
-//	}
-//
-//	//step6: invoke user contract --- create user contract
-//	fmt.Printf("=== step 6 init user contract ===\n")
-//	parameters := generateInitParams()
-//	result, _ := mockRuntimeInstance.Invoke(mockContractId, initMethod, contractBin, parameters,
-//		mockTxContext, uint64(123))
-//	if result.Code == 0 {
-//		fmt.Printf("deploy user contract successfully\n")
-//	}
-//
-//	//testMultipleTxs(mockLogger)
-//
-//	fmt.Println("tear down")
-//	tearDownTest()
-//}
-//
-//func testMultipleTxs(mockLogger *logger.CMLogger) {
-//	fmt.Println("--------- Ready to analysis --------------")
-//	time.Sleep(20 * time.Second)
-//	fmt.Println("---------- Start -------------------------")
-//
-//	mockTxContext.EXPECT().Put(contractName, []byte("key"), []byte("name")).Return(nil).AnyTimes()
-//
-//	loopNum := 2000
-//	threadNum := 300
-//
-//	for loopIndex := 0; loopIndex < loopNum; loopIndex++ {
-//
-//		wg := sync.WaitGroup{}
-//
-//		for threadIndex := 0; threadIndex < threadNum; threadIndex++ {
-//
-//			wg.Add(1)
-//
-//			go func(i int) {
-//
-//				newRuntimeInstance, _ := mockDockerManager.NewRuntimeInstance(nil, chainId, "",
-//					"", nil, nil, mockLogger)
-//
-//				newContractId := &commonPb.Contract{
-//					Name:        contractName,
-//					Version:     ContractVersionTest,
-//					RuntimeType: commonPb.RuntimeType_DOCKER_GO,
-//				}
-//
-//				parameters := generateInitParams()
-//				parameters["method"] = []byte("save")
-//				parameters["file_key"] = []byte("key")
-//				parameters["file_name"] = []byte("name")
-//
-//				newRuntimeInstance.Invoke(newContractId, invokeMethod, nil, parameters,
-//					mockTxContext, uint64(123))
-//
-//				wg.Done()
-//
-//			}(threadIndex)
-//		}
-//
-//		wg.Wait()
-//		fmt.Printf("finished %d loop, each loop has %d txs\n", loopIndex, threadNum)
-//	}
-//
-//	fmt.Println("--------- Finished analysis --------------")
-//	time.Sleep(30 * time.Second)
-//}
-=======
 import (
 	"fmt"
 	"io/ioutil"
@@ -256,5 +129,4 @@
 
 	fmt.Println("--------- Finished analysis --------------")
 	time.Sleep(30 * time.Second)
-}
->>>>>>> dbf25616
+}