#
# Copyright (C) BABEC. All rights reserved.
# SPDX-License-Identifier: Apache-2.0
#

<<<<<<< HEAD
VERSION=v2.2.1
TESTCONTAINERNAME=chaimaker_vm_test
=======
VERSION=develop
>>>>>>> 9816a868

docker_image_name=`docker images | grep "chainmakerofficial/chainmaker-vm-docker-go"`

if [ "$(docker ps -q -f status=running -f name=${TESTCONTAINERNAME})" ]; then
  echo "stop container"
  docker stop ${TESTCONTAINERNAME}
  sleep 3
fi

if [ "$(docker ps -aq -f status=exited -f name=${TESTCONTAINERNAME})" ]; then
  echo "clean container"
  docker rm ${TESTCONTAINERNAME}
  sleep 2
fi

if [ "${docker_image_name}" ]; then
  docker image rm chainmakerofficial/chainmaker-vm-docker-go:${VERSION}
  rm -fr ../testdata/org1
  rm -fr ../testdata/log
  rm -fr ../default.log*
fi
<|MERGE_RESOLUTION|>--- conflicted
+++ resolved
@@ -3,12 +3,9 @@
 # SPDX-License-Identifier: Apache-2.0
 #
 
-<<<<<<< HEAD
-VERSION=v2.2.1
+VERSION=develop
+
 TESTCONTAINERNAME=chaimaker_vm_test
-=======
-VERSION=develop
->>>>>>> 9816a868
 
 docker_image_name=`docker images | grep "chainmakerofficial/chainmaker-vm-docker-go"`
 
@@ -24,7 +21,7 @@
   sleep 2
 fi
 
-if [ "${docker_image_name}" ]; then
+if [ ${docker_image_name} ]; then
   docker image rm chainmakerofficial/chainmaker-vm-docker-go:${VERSION}
   rm -fr ../testdata/org1
   rm -fr ../testdata/log
