#
# Copyright (C) BABEC. All rights reserved.
# SPDX-License-Identifier: Apache-2.0
#

VERSION=v2.2.1
<<<<<<< HEAD
=======
TESTCONTAINERNAME=chaimaker_vm_test
>>>>>>> e3bf9798

docker_image_name=(`docker images | grep "chainmakerofficial/chainmaker-vm-docker-go"`)

if [ "$(docker ps -q -f status=running -f name=${TESTCONTAINERNAME})" ]; then
  echo "stop container"
  docker stop ${TESTCONTAINERNAME}
  sleep 3
fi

if [ "$(docker ps -aq -f status=exited -f name=${TESTCONTAINERNAME})" ]; then
  echo "clean container"
  docker rm ${TESTCONTAINERNAME}
  sleep 2
fi

if [ ${docker_image_name} ]; then
  docker image rm chainmakerofficial/chainmaker-vm-docker-go:${VERSION}
  rm -fr ../testdata/org1
  rm -fr ../testdata/log
  rm -fr ../default.log*
fi
<|MERGE_RESOLUTION|>--- conflicted
+++ resolved
@@ -4,12 +4,9 @@
 #
 
 VERSION=v2.2.1
-<<<<<<< HEAD
-=======
 TESTCONTAINERNAME=chaimaker_vm_test
->>>>>>> e3bf9798
 
-docker_image_name=(`docker images | grep "chainmakerofficial/chainmaker-vm-docker-go"`)
+docker_image_name=`docker images | grep "chainmakerofficial/chainmaker-vm-docker-go"`
 
 if [ "$(docker ps -q -f status=running -f name=${TESTCONTAINERNAME})" ]; then
   echo "stop container"
@@ -23,7 +20,7 @@
   sleep 2
 fi
 
-if [ ${docker_image_name} ]; then
+if [ "${docker_image_name}" ]; then
   docker image rm chainmakerofficial/chainmaker-vm-docker-go:${VERSION}
   rm -fr ../testdata/org1
   rm -fr ../testdata/log
