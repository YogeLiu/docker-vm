#
# Copyright (C) BABEC. All rights reserved.
# Copyright (C) THL A29 Limited, a Tencent company. All rights reserved.
#
# SPDX-License-Identifier: Apache-2.0
#

log:
  config_file: ./testdata/log.yml          # config file of logger configuration.

blockchain:
  - chainId: chain1
    genesis: ../config/wx-org1-solo-dockervm/chainconfig/bc1.yml
#  - chainId: chain2
#    genesis: ../config/wx-org1/chainconfig/bc2.yml
#  - chainId: chain3
#    genesis: ../config/wx-org1/chainconfig/bc3.yml
#  - chainId: chain4
#    genesis: ../config/wx-org1/chainconfig/bc4.yml

node:
  # 节点类型：full、spv
  type:              full
  org_id:            wx-org1.chainmaker.org
  priv_key_file:     ../config/wx-org1-solo-dockervm/certs/node/consensus1/consensus1.sign.key
  cert_file:         ../config/wx-org1-solo-dockervm/certs/node/consensus1/consensus1.sign.crt
  signer_cache_size: 1000
  cert_cache_size:   1000

net:
  provider: LibP2P
  listen_addr: /ip4/0.0.0.0/tcp/11301
  seeds:
    - "/ip4/127.0.0.1/tcp/11301/p2p/QmcQHCuAXaFkbcsPUj7e37hXXfZ9DdN7bozseo5oX4qiC4"
#    - "/ip4/127.0.0.1/tcp/11302/p2p/QmeyNRs2DwWjcHTpcVHoUSaDAAif4VQZ2wQDQAUNDP33gH"
#    - "/ip4/127.0.0.1/tcp/11303/p2p/QmXf6mnQDBR9aHauRmViKzSuZgpumkn7x6rNxw1oqqRr45"
#    - "/ip4/127.0.0.1/tcp/11304/p2p/QmRRWXJpAVdhFsFtd9ah5F4LDQWFFBDVKpECAF8hssqj6H"
#    - "/ip4/127.0.0.1/tcp/11305/p2p/QmVSCXfPweL1GRSNt8gjcw1YQ2VcCirAtTdLKGkgGKsHqi"
#    - "/ip4/127.0.0.1/tcp/11306/p2p/QmPpx5dTZ4A1GQ9a4nsSoMJ72AtT3VDgcX2EVKAFxJUHb1"
#    - "/ip4/127.0.0.1/tcp/11307/p2p/QmVGSXfz6vgXBjWiZh5rV8T5nutevvunHAfEoe6Sh5Xcyx"
  tls:
    enabled: true
    priv_key_file: ../config/wx-org1-solo-dockervm/certs/node/consensus1/consensus1.tls.key
    cert_file:     ../config/wx-org1-solo-dockervm/certs/node/consensus1/consensus1.tls.crt

txpool:
  max_txpool_size: 51200 # 普通交易池上限
  max_config_txpool_size: 10 # config交易池的上限
  full_notify_again_time: 30 # 交易池溢出后，再次通知的时间间隔(秒)

rpc:
  provider: grpc
  port: 12301
  tls:
    # TLS模式:
    #   disable - 不启用TLS
    #   oneway  - 单向认证
    #   twoway  - 双向认证
    #mode: disable
    #mode: oneway
    mode:           twoway
    priv_key_file:  ../config/wx-org1-solo-dockervm/certs/node/consensus1/consensus1.tls.key
    cert_file:      ../config/wx-org1-solo-dockervm/certs/node/consensus1/consensus1.tls.crt


# docker:
#   enable_dockervm: true
#   image_name: chainmaker-docker-go-image
#   container_name: chainmaker-docker-go-container
#   docker_container_dir: ../dockercontainer
#   mount_path: ./testdata/mount     # mount point in chain maker
#   rpc:
#     uds_open: true                             # default is unix domain socket connection
#     max_send_message_size: 10                  # MiB
#     max_recv_message_size: 10                  # MiB
#   vm:
#     tx_size: 1000
#     user_num: 100
#     time_limit: 20                              # second
#   pprof:
#     pprof_enabled: true

monitor:
  enabled: false
  port: 14321

pprof:
  enabled: true
  port: 24321

storage:
  store_path: ../data/org1/ledgerData1
  blockdb_config:
    provider: leveldb
    leveldb_config:
      store_path: ../data/org1/blocks
  statedb_config:
    provider: leveldb
    leveldb_config:
      store_path: ../data/org1/state
  historydb_config:
    provider: leveldb
    leveldb_config:
      store_path: ../data/org1/history
  resultdb_config:
    provider: leveldb
    leveldb_config:
      store_path: ../data/org1/result
  disable_contract_eventdb: true  #是否禁止合约事件存储功能，默认为true，如果设置为false,需要配置mysql
  contract_eventdb_config:
    provider: sql                 #如果开启contract event db 功能，需要指定provider为sql
    sqldb_config:
      sqldb_type: mysql           #contract event db 只支持mysql
      dsn: root:password@tcp(127.0.0.1:3306)/  #mysql的连接信息，包括用户名、密码、ip、port等，示例：root:admin@tcp(127.0.0.1:3306)/
debug:
  # 是否开启CLI功能，过度期间使用
  is_cli_open: true
  is_http_open: false

vm:
  enable_dockervm: true
<<<<<<< HEAD
  dockervm_mount_path: ./testdata/tmp/dockervm/data
  dockervm_log_path: ./testdata/tmp/dockervm/log
=======
  dockervm_mount_path: ./testdata/tmp/data/node1/docker-go
  dockervm_log_path: ./testdata/tmp/log/node1/docker-go
>>>>>>> 857b1d27
  log_in_console: true
  log_level: DEBUG
  uds_open: false
  max_send_msg_size: 20
  max_recv_msg_size: 20
  max_connection: 1
  docker_vm_host: 127.0.0.1
  docker_vm_port: 22359

<|MERGE_RESOLUTION|>--- conflicted
+++ resolved
@@ -119,16 +119,10 @@
 
 vm:
   enable_dockervm: true
-<<<<<<< HEAD
-  dockervm_mount_path: ./testdata/tmp/dockervm/data
-  dockervm_log_path: ./testdata/tmp/dockervm/log
-=======
   dockervm_mount_path: ./testdata/tmp/data/node1/docker-go
   dockervm_log_path: ./testdata/tmp/log/node1/docker-go
->>>>>>> 857b1d27
   log_in_console: true
-  log_level: DEBUG
-  uds_open: false
+  log_level: INFO
   max_send_msg_size: 20
   max_recv_msg_size: 20
   max_connection: 1
