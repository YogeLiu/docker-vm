--- conflicted
+++ resolved
@@ -119,22 +119,6 @@
 
 vm:
   enable_dockervm: true
-  dockervm_container_name: chainmaker-vm-docker-go-container
   dockervm_mount_path: ./testdata/org1/docker-go     # mount point in chain maker
-  dockervm_log_path: ./testdata/org1/dockervm
-  log_in_console: true
-  log_level: INFO
-  uds_open: true                             # default is unix domain socket connection
-  user_num: 100
-  time_limit: 2
-  max_concurrency: 50
-<<<<<<< HEAD
   max_send_msg_size: 20
   max_recv_msg_size: 20
-=======
-  max_send_msg_size: 10
-  max_recv_msg_size: 10
-  enable_pprof: true
-  docker_vm_pprof_port: 23356
-  sandbox_pprof_port: 24356
->>>>>>> a4d8f641
